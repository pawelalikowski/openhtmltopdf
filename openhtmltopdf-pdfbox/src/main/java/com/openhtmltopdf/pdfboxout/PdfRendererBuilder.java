package com.openhtmltopdf.pdfboxout;

import com.openhtmltopdf.css.constants.IdentValue;
import com.openhtmltopdf.extend.*;
import com.openhtmltopdf.extend.impl.FSNoOpCacheStore;
import com.openhtmltopdf.outputdevice.helper.AddedFont;
import com.openhtmltopdf.outputdevice.helper.BaseDocument;
import com.openhtmltopdf.outputdevice.helper.BaseRendererBuilder;
import com.openhtmltopdf.outputdevice.helper.PageDimensions;
import com.openhtmltopdf.outputdevice.helper.UnicodeImplementation;
import com.openhtmltopdf.util.XRLog;

import org.apache.pdfbox.pdmodel.PDDocument;
import java.io.OutputStream;
import java.util.logging.Level;

public class PdfRendererBuilder extends BaseRendererBuilder<PdfRendererBuilder, PdfRendererBuilderState> {

	public PdfRendererBuilder() {
		super(new PdfRendererBuilderState());
		
		for (CacheStore cacheStore : CacheStore.values()) {
		    // Use the flyweight pattern to initialize all caches with a no-op implementation to
		    // avoid excessive null handling.
		    state._caches.put(cacheStore, FSNoOpCacheStore.INSTANCE);
		}
	}

	/**
	 * Run the XHTML/XML to PDF conversion and output to an output stream set by
	 * toStream.
	 *
	 * @throws Exception
	 */
	public void run() throws Exception {
		PdfBoxRenderer renderer = null;
		try {
			renderer = this.buildPdfRenderer();
			renderer.layout();
			renderer.createPDF();
		} finally {
			if (renderer != null)
				renderer.close();
		}
	}

	/**
	 * Build a PdfBoxRenderer for further customization. Remember to call
	 * {@link PdfBoxRenderer#cleanup()} after use.
	 *
	 * @return
	 */
	public PdfBoxRenderer buildPdfRenderer() {
		UnicodeImplementation unicode = new UnicodeImplementation(state._reorderer, state._splitter, state._lineBreaker,
				state._unicodeToLowerTransformer, state._unicodeToUpperTransformer, state._unicodeToTitleTransformer, state._textDirection,
				state._charBreaker);

		PageDimensions pageSize = new PageDimensions(state._pageWidth, state._pageHeight, state._isPageSizeInches);

		BaseDocument doc = new BaseDocument(state._baseUri, state._html, state._document, state._file, state._uri);

		PdfBoxRenderer renderer = new PdfBoxRenderer(doc, unicode, pageSize, state);

		/*
		 * Register all Fonts
		 */
		PdfBoxFontResolver resolver = renderer.getFontResolver();
		for (AddedFont font : state._fonts) {
			IdentValue fontStyle = null;

			if (font.style == FontStyle.NORMAL) {
				fontStyle = IdentValue.NORMAL;
			} else if (font.style == FontStyle.ITALIC) {
				fontStyle = IdentValue.ITALIC;
			} else if (font.style == FontStyle.OBLIQUE) {
				fontStyle = IdentValue.OBLIQUE;
			}

			// use InputStream supplier
			if (font.supplier != null) {
				resolver.addFont(font.supplier, font.family, font.weight, fontStyle, font.subset);
			} 
			// use PDFont supplier
			else if (font.pdfontSupplier != null) {
				resolver.addFont(font.pdfontSupplier, font.family, font.weight, fontStyle, font.subset);
			} 
			// load via font File
			else {
				try {
					resolver.addFont(font.fontFile, font.family, font.weight, fontStyle, font.subset);
				} catch (Exception e) {
					XRLog.init(Level.WARNING, "Font " + font.fontFile + " could not be loaded", e);
				}
			}
		}

		return renderer;
	}

	/**
	 * An output stream to output the resulting PDF. The caller is required to close
	 * the output stream after calling run.
	 *
	 * @param out
	 * @return
	 */
	public PdfRendererBuilder toStream(OutputStream out) {
		state._os = out;
		return this;
	}

	/**
	 * Set the PDF version, typically we use 1.7. If you set a lower version, it is
	 * your responsibility to make sure no more recent PDF features are used.
	 *
	 * @param version
	 * @return
	 */
	public PdfRendererBuilder usePdfVersion(float version) {
		state._pdfVersion = version;
		return this;
	}

	/**
	 * Set the PDF/A conformance, typically we use PDF/A-1
	 * 
	 * Note: PDF/A documents require fonts to be embedded. So if this is not set to NONE,
	 * the built-in fonts will not be available and currently any text without a
	 * specified and embedded font will cause the renderer to crash with an exception.
	 *
	 * @param pdfAConformance
	 * @return
	 */
	public PdfRendererBuilder usePdfAConformance(PdfAConformance pdfAConformance) {
		this.state._pdfAConformance = pdfAConformance;
		return this;
	}
	
	/**
	 * Whether to conform to PDF/UA or Accessible PDF. False by default.
	 * @param pdfUaAccessibility
	 * @return this for method chaining
	 */
	public PdfRendererBuilder usePdfUaAccessbility(boolean pdfUaAccessibility) {
	    this.state._pdfUaConform = pdfUaAccessibility;
	    return this;
	}

	/**
	 * Sets the color profile, needed for PDF/A conformance.
	 *
	 * You can use the sRGB.icc from https://svn.apache.org/viewvc/pdfbox/trunk/examples/src/main/resources/org/apache/pdfbox/resources/pdfa/
	 *
	 * @param colorProfile
	 * @return
	 */
	public PdfRendererBuilder useColorProfile(byte[] colorProfile) {
		this.state._colorProfile = colorProfile;
		return this;
	}
	
	/**
	 * By default, this project creates an entirely in-memory <code>PDDocument</code>.
	 * The user can use this method to create a document either entirely on-disk
	 * or a mix of in-memory and on-disk using the <code>PDDocument</code> constructor
	 * that takes a <code>MemoryUsageSetting</code>.
	 * @param doc a (usually empty) PDDocument
	 * @return this for method chaining
	 */
	public PdfRendererBuilder usePDDocument(PDDocument doc) {
	    state.pddocument = doc;
	    return this;
	}

<<<<<<< HEAD
=======
	/**
	 * Add a font programmatically. If the font is NOT subset, it will be downloaded
	 * when the renderer is run, otherwise the font will only be downloaded if
	 * needed. Therefore, the user could add many fonts, confidant that only those
	 * that are used will be downloaded and processed.
	 *
	 * The InputStream returned by the supplier will be closed by the caller. Fonts
	 * should generally be subset, except when used in form controls. FSSupplier is
	 * a lambda compatible interface.
	 *
	 * Fonts can also be added using a font-face at-rule in the CSS.
	 *
	 * @param supplier
	 * @param fontFamily
	 * @param fontWeight
	 * @param fontStyle
	 * @param subset
	 * @return
	 */
	public PdfRendererBuilder useFont(FSSupplier<InputStream> supplier, String fontFamily, Integer fontWeight,
			FontStyle fontStyle, boolean subset) {
		state._fonts.add(new AddedFont(supplier, null, null, fontWeight, fontFamily, subset, fontStyle));
		return this;
	}

	/**
	 * Simpler overload for
	 * {@link #useFont(FSSupplier, String, Integer, FontStyle, boolean)}
	 *
	 * @param supplier
	 * @param fontFamily
	 * @return
	 */
	public PdfRendererBuilder useFont(FSSupplier<InputStream> supplier, String fontFamily) {
		return this.useFont(supplier, fontFamily, 400, FontStyle.NORMAL, true);
	}

	/**
	 * Like {@link #useFont(FSSupplier, String, Integer, FontStyle, boolean)}, but
	 * allows to supply a font file. If the font file is a .ttc file it is handled
	 * as TrueTypeCollection. If you have the font in file form you should use this
	 * API.
	 */
	public PdfRendererBuilder useFont(File fontFile, String fontFamily, Integer fontWeight, FontStyle fontStyle,
			boolean subset) {
		state._fonts.add(new AddedFont(null, null, fontFile, fontWeight, fontFamily, subset, fontStyle));
		return this;
	}

	/**
	 * Simpler overload for
	 * {@link #useFont(File, String, Integer, FontStyle, boolean)}
	 *
	 * @param fontFile
	 * @param fontFamily
	 * @return
	 */
	public PdfRendererBuilder useFont(File fontFile, String fontFamily) {
		return this.useFont(fontFile, fontFamily, 400, FontStyle.NORMAL, true);
	}
>>>>>>> 15cbfd47

	/**
	 * Like {@link #useFont(FSSupplier, String, Integer, FontStyle, boolean)} but
	 * allows to supply a PDFont directly. Subclass {@link PDFontSupplier} if you need
	 * special font-loading rules (like using a font-cache).
	 */
	public PdfRendererBuilder useFont(PDFontSupplier supplier, String fontFamily, Integer fontWeight,
			FontStyle fontStyle, boolean subset) {
		state._fonts.add(new AddedFont(null, supplier, null, fontWeight, fontFamily, subset, fontStyle));
		return this;
	}
	
	/**
	 * Simpler overload for 
	 * {@link #useFont(PDFontSupplier, String, Integer, FontStyle, boolean)}
	 */
	public PdfRendererBuilder useFont(PDFontSupplier supplier, String fontFamily) {
		return this.useFont(supplier, fontFamily, 400, FontStyle.NORMAL, true);
	}

	/**
	 * Set a producer on the output document
	 *
	 * @param producer
	 *            the name of the producer to set defaults to openhtmltopdf.com
	 * @return this for method chaining
	 */
	public PdfRendererBuilder withProducer(String producer) {
		state._producer = producer;
		return this;
	}
	
	/**
	 * List of caches available.
	 */
	public enum CacheStore {
	    
	    /**
	     * Caches font metrics, based on a combined key of family name, weight and style.
	     * Using this cache avoids loading fallback fonts if the metrics are already in the cache
	     * and the previous fonts contain the needed characters.
	     */
	    PDF_FONT_METRICS;
	}
	
	/**
	 * Use a specific cache. Cache values should be thread safe, so provided your cache store itself
	 * is thread safe can be used accross threads.
	 * @return this for method chaining.
	 * @see CacheStore
	 */
	public PdfRendererBuilder useCacheStore(CacheStore which, FSCacheEx<String, FSCacheValue> cache) {
	    state._caches.put(which, cache);
	    return this;
	}

	/**
	 * Set a PageSupplier that is called whenever a new page is needed.
	 * 
	 * @param pageSupplier 
	 *            {@link PageSupplier} to use
	 * @return this for method chaining.
	 */
	public PdfRendererBuilder usePageSupplier(PageSupplier pageSupplier) {
		state._pageSupplier = pageSupplier;
		return this;
	}

<<<<<<< HEAD
=======
	static class AddedFont {
		private final FSSupplier<InputStream> supplier;
		private final PDFontSupplier pdfontSupplier;
		private final File fontFile;
		private final Integer weight;
		private final String family;
		private final boolean subset;
		private final FontStyle style;

		private AddedFont(FSSupplier<InputStream> supplier, PDFontSupplier pdfontSupplier, File fontFile, Integer weight,
				String family, boolean subset, FontStyle style) {
			this.pdfontSupplier = pdfontSupplier;
			this.supplier = supplier;
			this.fontFile = fontFile;
			this.weight = weight;
			this.family = family;
			this.subset = subset;
			this.style = style;
		}
	}

>>>>>>> 15cbfd47
	/**
	 * Various level of PDF/A conformance:
	 *
	 * PDF/A-1, PDF/A-2 and PDF/A-3
	 */
	public enum PdfAConformance {
		NONE(-1, ""),
		PDFA_1_A(1, "A"), PDFA_1_B(1, "B"),
		PDFA_2_A(2, "A"), PDFA_2_B(2, "B"), PDFA_2_U(2, "U"),
		PDFA_3_A(3, "A"), PDFA_3_B(3, "B"), PDFA_3_U(3, "U");

		PdfAConformance(int part, String value) {
			this.part = part;
			this.value = value;
		}

		private final int part;
		private final String value;
		
		public String getConformanceValue() {
		    return this.value;
		}

		public int getPart() {
			return this.part;
		}
	}
}
<|MERGE_RESOLUTION|>--- conflicted
+++ resolved
@@ -172,70 +172,6 @@
 	    return this;
 	}
 
-<<<<<<< HEAD
-=======
-	/**
-	 * Add a font programmatically. If the font is NOT subset, it will be downloaded
-	 * when the renderer is run, otherwise the font will only be downloaded if
-	 * needed. Therefore, the user could add many fonts, confidant that only those
-	 * that are used will be downloaded and processed.
-	 *
-	 * The InputStream returned by the supplier will be closed by the caller. Fonts
-	 * should generally be subset, except when used in form controls. FSSupplier is
-	 * a lambda compatible interface.
-	 *
-	 * Fonts can also be added using a font-face at-rule in the CSS.
-	 *
-	 * @param supplier
-	 * @param fontFamily
-	 * @param fontWeight
-	 * @param fontStyle
-	 * @param subset
-	 * @return
-	 */
-	public PdfRendererBuilder useFont(FSSupplier<InputStream> supplier, String fontFamily, Integer fontWeight,
-			FontStyle fontStyle, boolean subset) {
-		state._fonts.add(new AddedFont(supplier, null, null, fontWeight, fontFamily, subset, fontStyle));
-		return this;
-	}
-
-	/**
-	 * Simpler overload for
-	 * {@link #useFont(FSSupplier, String, Integer, FontStyle, boolean)}
-	 *
-	 * @param supplier
-	 * @param fontFamily
-	 * @return
-	 */
-	public PdfRendererBuilder useFont(FSSupplier<InputStream> supplier, String fontFamily) {
-		return this.useFont(supplier, fontFamily, 400, FontStyle.NORMAL, true);
-	}
-
-	/**
-	 * Like {@link #useFont(FSSupplier, String, Integer, FontStyle, boolean)}, but
-	 * allows to supply a font file. If the font file is a .ttc file it is handled
-	 * as TrueTypeCollection. If you have the font in file form you should use this
-	 * API.
-	 */
-	public PdfRendererBuilder useFont(File fontFile, String fontFamily, Integer fontWeight, FontStyle fontStyle,
-			boolean subset) {
-		state._fonts.add(new AddedFont(null, null, fontFile, fontWeight, fontFamily, subset, fontStyle));
-		return this;
-	}
-
-	/**
-	 * Simpler overload for
-	 * {@link #useFont(File, String, Integer, FontStyle, boolean)}
-	 *
-	 * @param fontFile
-	 * @param fontFamily
-	 * @return
-	 */
-	public PdfRendererBuilder useFont(File fontFile, String fontFamily) {
-		return this.useFont(fontFile, fontFamily, 400, FontStyle.NORMAL, true);
-	}
->>>>>>> 15cbfd47
-
 	/**
 	 * Like {@link #useFont(FSSupplier, String, Integer, FontStyle, boolean)} but
 	 * allows to supply a PDFont directly. Subclass {@link PDFontSupplier} if you need
@@ -303,30 +239,6 @@
 		return this;
 	}
 
-<<<<<<< HEAD
-=======
-	static class AddedFont {
-		private final FSSupplier<InputStream> supplier;
-		private final PDFontSupplier pdfontSupplier;
-		private final File fontFile;
-		private final Integer weight;
-		private final String family;
-		private final boolean subset;
-		private final FontStyle style;
-
-		private AddedFont(FSSupplier<InputStream> supplier, PDFontSupplier pdfontSupplier, File fontFile, Integer weight,
-				String family, boolean subset, FontStyle style) {
-			this.pdfontSupplier = pdfontSupplier;
-			this.supplier = supplier;
-			this.fontFile = fontFile;
-			this.weight = weight;
-			this.family = family;
-			this.subset = subset;
-			this.style = style;
-		}
-	}
-
->>>>>>> 15cbfd47
 	/**
 	 * Various level of PDF/A conformance:
 	 *
