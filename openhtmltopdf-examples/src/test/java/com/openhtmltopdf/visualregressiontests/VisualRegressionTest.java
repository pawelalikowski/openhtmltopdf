package com.openhtmltopdf.visualregressiontests;

import java.awt.FontFormatException;
import java.io.*;

import static org.junit.Assert.assertTrue;

import java.nio.charset.StandardCharsets;
import java.util.Collections;
import java.util.EnumSet;

import com.openhtmltopdf.bidi.support.ICUBidiReorderer;
import com.openhtmltopdf.bidi.support.ICUBidiSplitter;
import com.openhtmltopdf.extend.FSStream;
import com.openhtmltopdf.objects.zxing.ZXingObjectDrawer;
import com.openhtmltopdf.outputdevice.helper.BaseRendererBuilder.FSFontUseCase;
import com.openhtmltopdf.outputdevice.helper.BaseRendererBuilder.FontStyle;
import com.openhtmltopdf.outputdevice.helper.ExternalResourceControlPriority;
import com.openhtmltopdf.outputdevice.helper.ExternalResourceType;

import org.junit.Before;
import org.junit.BeforeClass;
import org.junit.Ignore;
import org.junit.Test;
import org.junit.runner.RunWith;

import com.openhtmltopdf.latexsupport.LaTeXDOMMutator;
import com.openhtmltopdf.mathmlsupport.MathMLDrawer;
import com.openhtmltopdf.objects.jfreechart.JFreeChartBarDiagramObjectDrawer;
import com.openhtmltopdf.objects.jfreechart.JFreeChartPieDiagramObjectDrawer;
import com.openhtmltopdf.render.DefaultObjectDrawerFactory;
import com.openhtmltopdf.svgsupport.BatikSVGDrawer;
import com.openhtmltopdf.svgsupport.BatikSVGDrawer.SvgExternalResourceMode;
import com.openhtmltopdf.svgsupport.BatikSVGDrawer.SvgScriptMode;
import com.openhtmltopdf.testlistener.PrintingRunner;
import com.openhtmltopdf.visualtest.TestSupport;
import com.openhtmltopdf.visualtest.VisualTester;

@RunWith(PrintingRunner.class)
public class VisualRegressionTest {
    private VisualTester vt;

    @BeforeClass
    public static void configureTests() throws IOException {
        TestSupport.quietLogs();
        TestSupport.makeFontFiles();
    }

    @Before
    public void configureTester() {
        File outputDirectory = new File("target/test/visual-tests/test-output/");
        
        outputDirectory.mkdirs();
        
        vt = new VisualTester(
                "/visualtest/html/",     /* Resource path. */
                "/visualtest/expected/", /* Expected resource path */
                outputDirectory
                );
    }
    
    
    /**
     * Tests z-index property with absolute positioned elements. 
     */
    @Test
    public void testZIndexWithAbsolutePosition() throws IOException {
        assertTrue(vt.runTest("z-index-absolute"));
    }
    
    /**
     * Tests top/right/bottom/left properties with absolute positioned elements.
     */
    @Test
    public void testPositioningAbsolute() throws IOException {
        assertTrue(vt.runTest("positioning-absolute"));
    }
    
    /**
     * Tests that a absolute positioned element with left and right set to 0 and
     * margin-left and margin-right set to auto should be centered horizontally.
     */
    @Ignore // Currently stuck to the left of the containing block rather than centered
    @Test
    public void testAutoMarginCenteringWithPositionAbsolute() throws IOException {
        assertTrue(vt.runTest("auto-margin-centering"));
    }

    /**
     * Tests fixed elements are repeated on each page and top/right/bottom/left properties
     * for fixed position block elements. 
     */
    @Test
    public void testPositioningFixed() throws IOException {
        assertTrue(vt.runTest("positioning-fixed"));
    }    

    /**
     * Tests box-sizing: content-box for static block elements.
     * Includes max/min width properties.
     */
    @Test
    public void testSizingWidthContentBox() throws IOException {
        assertTrue(vt.runTest("sizing-width-content-box"));
    }

    /**
     * Tests box-sizing: border-box for static block elements.
     * Includes max/min width properties.
     */
    @Test
    public void testSizingWidthBorderBox() throws IOException {
        assertTrue(vt.runTest("sizing-width-border-box"));
    }

    /**
     * Tests min/max/height properties with static block elements.
     * Includes both border-box and content-box sizing.
     */
    @Test
    public void testSizingHeight() throws IOException {
        assertTrue(vt.runTest("sizing-height"));
    }
    
    /**
     * Tests overflow:hidden. Containers are static blocks. Overflow content includes
     * static blocks and floats.
     */
    @Test
    public void testOverflow() throws IOException {
        assertTrue(vt.runTest("overflow"));
    }
    
    /**
     * Tests that static blocks overflow onto inserted shadow page. 
     */
    @Test
    public void testHorizPageOverflowStatic() throws IOException {
        assertTrue(vt.runTest("horiz-page-overflow-static"));
    }
    
    /**
     * Tests that absolute positioned blocks overflow onto inserted shadow page.
     */
    @Test
    public void testHorizPageOverflowAbsolute() throws IOException {
        assertTrue(vt.runTest("horiz-page-overflow-absolute"));
    }

    /**
     * Tests that static floated blocks overflow onto inserted shadow page.
     */
    @Test
    public void testHorizPageOverflowFloat() throws IOException {
        assertTrue(vt.runTest("horiz-page-overflow-float"));
    }

    /**
     * Tests that non-paginated table columns overflow onto inserted shadow page.
     */
    @Test
    public void testHorizPageOverflowTable() throws IOException {
        assertTrue(vt.runTest("horiz-page-overflow-table"));
    }

    /**
     * Tests that paginated table columns (including header and footer) overflow onto inserted shadow page.
     */
    @Test
    public void testHorizPageOverflowTablePaged() throws IOException {
        assertTrue(vt.runTest("horiz-page-overflow-table-paged"));
    }
    
    /**
     * Tests that fixed blocks do NOT overflow onto inserted shadow pages.
     */
    @Test
    public void testHorizPageOverflowFixed() throws IOException {
        assertTrue(vt.runTest("horiz-page-overflow-fixed"));
    }
    
    /**
     * Tests that static inline-blocks overflow onto inserted shadow page.
     */
    @Test
    public void testHorizPageOverflowInlineBlock() throws IOException {
        assertTrue(vt.runTest("horiz-page-overflow-inline-block"));
    }
    
    /**
     * Tests that overflow:hidden content does NOT generate shadow pages. Includes case where content
     * is absolute block and a case where content is a static block. 
     */
    @Test
    public void testHorizPageOverflowHidden() throws IOException {
        assertTrue(vt.runTest("horiz-page-overflow-hidden"));
    }
    
    /**
     * Tests that overflow hidden clipping works on generated shadow page. Includes case where content
     * is absolute block and a case where content is a static block. 
     */
    @Test
    public void testHorizPageOverflowHiddenHidden() throws IOException {
        assertTrue(vt.runTest("horiz-page-overflow-hidden-hidden"));
    }

    /**
     * Tests that content transformed past page edge generates a shadow page.
     */
    @Test
    public void testHorizPageOverflowTransform() throws IOException {
        assertTrue(vt.runTest("horiz-page-overflow-transform"));
    }
    
    /**
     * Tests that static block content dows not overflow a static block with overflow:hidden.
     */
    @Test
    public void testHiddenStatic() throws IOException {
        assertTrue(vt.runTest("hidden-static"));
    }

    /**
     * Tests that static inline-block content does not overflow a static block with overflow:hidden.
     */
    @Test
    public void testHiddenInlineBlock() throws IOException {
        assertTrue(vt.runTest("hidden-inline-block"));
    }

    /**
     * Tests that a floated block does not overflow a static block with overflow:hidden.
     */
    @Test
    public void testHiddenFloat() throws IOException {
        assertTrue(vt.runTest("hidden-float"));
    }
    
    /**
     * Tests that static block content does not overflow a floater with overflow set to hidden.
     * Similar to {@link #testHiddenBorder()}
     */
    @Test
    public void testHiddenInsideFloat() throws IOException {
        assertTrue(vt.runTest("hidden-inside-float"));
    }
    
    /**
     * Tests that in the case static block :: static block :: static floated block, that the floated
     * element does not overflow its grand parent which has overflow:hidden. 
     */
    @Test
    public void testHiddenGrandchildFloat() throws IOException {
        assertTrue(vt.runTest("hidden-grandchild-float"));
    }

    /**
     * Tests that transformed static blocks do not overflow static block parent with overflow:hidden.
     */
    @Test
    public void testHiddenTransform() throws IOException {
        assertTrue(vt.runTest("hidden-transform"));
    }
    
    /**
     * Tests that absolute block does not overflow relative block parent with overflow:hidden.
     * Issue#273.
     */
    @Test
    public void testHiddenAbsolute() throws IOException {
        assertTrue(vt.runTest("hidden-absolute"));
    }
    
    /**
     * Tests that static inline-blocks too long for the line stack one on top of the other.
     */
    @Test
    public void testInlineBlockStacked() throws IOException {
        assertTrue(vt.runTest("inline-block-stacked"));
    }

    /**
     * Tests that static inline-blocks that can stack from left to right, top to bottom.
     */
    @Test
    public void testInlineBlockInline() throws IOException {
        assertTrue(vt.runTest("inline-block-inline"));
    }

    /**
     * Tests that static inline-block can contain floating static block.
     */
    @Ignore // Float is hidden behind the background-color of inline-block. Perhaps painting order issue?
    @Test
    public void testInlineBlockFloat() throws IOException {
        assertTrue(vt.runTest("inline-block-float"));
    }
    
    /**
     * Tests that relative inline-block can contain absolute positioned block.
     */
    @Test
    public void testInlineBlockAbsolute() throws IOException {
        assertTrue(vt.runTest("inline-block-absolute"));
    }
    
    /**
     * Tests that page-break-inside: avoid works for img elements.
     */
    @Test
    public void testReplacedImgPageBreakInsideAvoid() throws IOException {
        assertTrue(vt.runTest("replaced-img-page-break-inside-avoid"));
    }

    /**
     * Tests that page-break-inside: auto works for img elements.
     */
    @Ignore // Currently img elements are not allowed to split between pages (because they are inline-blocks). Issue#117.
    @Test
    public void testReplacedImgPageBreakInsideAllow() throws IOException {
        assertTrue(vt.runTest("replaced-img-page-break-inside-allow"));
    }
    
    /**
     * Tests that a img inside an absolute positioned element shows up.
     */
    @Test
    public void testReplacedImgInsideAbsolute() throws IOException {
        assertTrue(vt.runTest("replaced-img-inside-absolute"));
    }
    
    /**
     * Tests that page-break-inside: avoid works for svg elements.
     */
    @Test
    public void testReplacedSvgPageBreakInsideAvoid() throws IOException {
        assertTrue(vt.runTest("replaced-svg-page-break-inside-avoid", TestSupport.WITH_SVG));
    }

    /**
     * Tests that page-break-inside: auto works for svg elements.
     */
    @Test
    public void testReplacedSvgPageBreakInsideAllow() throws IOException {
        assertTrue(vt.runTest("replaced-svg-page-break-inside-allow", TestSupport.WITH_SVG));
    }
    
    /**
     * Tests that page-break-inside: avoid works for static inline-block elements.
     */
    @Test
    public void testInlineBlockPageBreakInsideAvoid() throws IOException {
        assertTrue(vt.runTest("inline-block-page-break-inside-avoid"));
    }

    /**
     * Tests that page-break-inside: auto works for static inline-block elements.
     */
    @Ignore // No way currently to specify that inline-block elements can split between pages. Issue#117.
    @Test
    public void testInlineBlockPageBreakInsideAllow() throws IOException {
        assertTrue(vt.runTest("inline-block-page-break-inside-allow"));
    }
    
    /**
     * With a static block, rotate, no page margin, no block margin or padding.
     */
    @Test
    public void testTransformStaticNoPageMargin() throws IOException {
        assertTrue(vt.runTest("transform-static-no-page-margin"));
    }
    
    /**
     * With a static block, rotate, large page margin, no block margin or padding.
     */
    @Test
    public void testTransformStaticPageMargin() throws IOException {
        assertTrue(vt.runTest("transform-static-page-margin"));
    }

    /**
     * With static blocks, rotate then translate, no page margin, no block margin or padding.
     */
    @Test
    public void testTransformWithinTransform() throws IOException {
        assertTrue(vt.runTest("transform-inside-transform"));
    }

    /**
     * Tests that a transformed element with fixed position works on
     * multiple pages.
     */
    @Test
    public void testTransformFixed() throws IOException {
        assertTrue(vt.runTest("transform-fixed"));
    }

    /**
     * With single static block, rotate then translate, small page margin, no block margin or padding.
     */
    @Test
    public void testTransformMultiTranform() throws IOException {
        assertTrue(vt.runTest("transform-multi-transform"));
    }

    /**
     * With a static block, rotate, large page margin, small block margin, no padding.
     */
    @Test
    public void testTransformStaticBlockMargin() throws IOException {
        assertTrue(vt.runTest("transform-static-block-margin"));
    }
    
    /**
     * With a static block, rotate, large page margin, no block margin, small padding.
     */
    @Test
    public void testTransformStaticBlockPadding() throws IOException {
        assertTrue(vt.runTest("transform-static-block-padding"));
    }
    
    /**
     * With an absolute block, rotate, large page margin, small block margin, small padding, small border.
     */
    @Test
    public void testTransformAbsolute() throws IOException {
        assertTrue(vt.runTest("transform-absolute"));
    }

    /**
     * With a floated static block, rotate, large page margin, small block margin, small padding, small border.
     */
    @Test
    public void testTransformFloat() throws IOException {
        assertTrue(vt.runTest("transform-float"));
    }
    
    /**
     * Tests that a floated block inside a transformed element does not escape.
     */
    @Test
    public void testTransformFloatInsideTransform() throws IOException {
        assertTrue(vt.runTest("transform-float-inside-transform"));
    }
    
    /**
     * Tests that two transforms in a row do not impact each other. Issue 259.
     */
    @Test
    public void testTransformConsecutive() throws IOException {
        assertTrue(vt.runTest("transform-consecutive"));
    }
    
    /**
     * Tests that a transformed element does not impact subsequent elements. Issue 260.
     */
    @Test
    public void testTransformSubsequent() throws IOException {
        assertTrue(vt.runTest("transform-subsequent"));
    }
    
    /**
     * Tests that a grandchild inline-block does not overflow its grandparent with overflow hidden.
     */
    @Test
    public void testHiddenGrandchildInlineBlock() throws IOException {
        assertTrue(vt.runTest("hidden-grandchild-inline-block"));
    }
    
    /**
     * Tests that a grandchild absolute does not overflow its grandparent with overflow hidden.
     */
    @Test
    public void testHiddenGrandchildAbsolute() throws IOException {
        assertTrue(vt.runTest("hidden-grandchild-absolute"));
    }
    
    /**
     * Tests that a grandchild absolute overflows its grandparent with overflow hidden,
     * when the grandparent is not the containing block.
     */
    @Test
    public void testHiddenGrandchildAbsoluteEscapes() throws IOException {
        assertTrue(vt.runTest("hidden-grandchild-absolute-escapes"));
    }
    
    /**
     * Tests that a grandchild fixed overflows its grandparent with overflow hidden,
     * because the grandparent is not the containing block, the viewport is, even
     * though the grandparent has position relative.
     */
    @Test
    public void testHiddenGrandchildFixedEscapes() throws IOException {
        assertTrue(vt.runTest("hidden-grandchild-fixed-escapes"));
    }

    /**
     * Tests that overflow hidden inside a transformed element correctly uses
     * the transformed coordinate space.
     */
    @Test
    public void testHiddenInsideTransform() throws IOException {
        assertTrue(vt.runTest("hidden-inside-transform"));
    }
    
    /**
     * Tests a simple color in each margin box cell on two pages.
     */
    @Test
    public void testPageMarginsSimple() throws IOException {
        assertTrue(vt.runTest("page-margins-simple"));
    }
    
    /**
     * Tests that simple page margins work on inserted overflow pages.
     */
    @Test
    public void testPageMarginsHorizPageOverflow() throws IOException {
        assertTrue(vt.runTest("page-margins-horiz-page-overflow"));
    }
    
    /**
     * Tests a simple transform in top-center, bottom-center, left-middle, right-middle.
     */
    @Test
    public void testPageMarginsSimpleTransform() throws IOException {
        assertTrue(vt.runTest("page-margins-simple-transform"));
    }
    
    /**
     * Tests that default overflow visible works.
     */
    @Test
    @Ignore // Margin boxes are currently expanding to fit their content so overflow is impossible to test reliably.
    public void testPageMarginsOverflowVisible() throws IOException {
        assertTrue(vt.runTest("page-margins-overflow-visible"));
    }
    
    /**
     * Tests a long text transform in left-middle. Issue no. 269.
     * Common case of wanting a strip of vertical text in the left margin.
     */
    @Test
    public void testPageMarginsLongTextTransform() throws IOException {
        assertTrue(vt.runTest("page-margins-long-text-transform"));
    }
    
    /**
     * Tests a simple header and footer running blocks with background-color. 
     */
    @Test
    public void testRunningSimple() throws IOException {
        assertTrue(vt.runTest("running-simple"));
    }
    
    /**
     * Tests a simple rotate transform of the running elements themselves. 
     */
    @Test
    public void testRunningTransform() throws IOException {
        assertTrue(vt.runTest("running-transform"));
    }
    
    /**
     * Tests nested transforms inside running elements. 
     */
    @Test
    public void testRunningNestedTransform() throws IOException {
        assertTrue(vt.runTest("running-nested-transform"));
    }
    
    /**
     * Tests nested floats inside running elements. 
     */
    @Test
    public void testRunningNestedFloat() throws IOException {
        assertTrue(vt.runTest("running-nested-float"));
    }

    /**
     * Tests nested list items inside running elements. 
     */
    @Test
    public void testRunningNestedListItems() throws IOException {
        assertTrue(vt.runTest("running-nested-list-items"));
    }
    
    /**
     * Tests a simple replaced img as the running element. 
     */
    @Test
    public void testRunningReplaced() throws IOException {
        assertTrue(vt.runTest("running-replaced"));
    }
    
    /**
     * Tests a replaced img with a transform as the running element. 
     */
    @Test
    public void testRunningReplacedTransform() throws IOException {
        assertTrue(vt.runTest("running-replaced-transform"));
    }
    
    /**
     * Tests a running div with overflow hidden containing a larger replaced img. 
     */
    @Test
    public void testRunningOverflowHidden() throws IOException {
        assertTrue(vt.runTest("running-overflow-hidden"));
    }
    
    /**
     * Tests a running table including table header. 
     */
    @Test
    public void testRunningTable() throws IOException {
        assertTrue(vt.runTest("running-table"));
    }
    
    /**
     * Tests that page border and background-color work.
     */
    @Test
    @Ignore // Leaving a 2px white border around the background-color for some reason.
    public void testPageBorderBackground() throws IOException {
        assertTrue(vt.runTest("page-border-background"));
    }
    
    /**
     * Tests that transforms to the left of the page margin generate an overflow page.
     */
    @Test
    public void testRtlPageOverflowTransform() throws IOException {
        assertTrue(vt.runTest("rtl-page-overflow-transform"));
    }
    
    /**
     * Tests that blocks with negative margin-left generate an overflow page.
     */
    @Test
    public void testRtlPageOverflowStatic() throws IOException {
        assertTrue(vt.runTest("rtl-page-overflow-static"));
    }
    
    /**
     * Tests that blocks with overflow hidden work correctly on overflow pages.
     */
    @Test
    public void testRtlPageOverflowHiddenHidden() throws IOException {
        assertTrue(vt.runTest("rtl-page-overflow-hidden-hidden"));
    }
    
    /**
     * Tests that tds with a background-color do not have fine lines between them. Issues: 291 and 169.
     */
    @Test
    @Ignore // Fine lines appear between tds.
    public void testTableFineLines() throws IOException {
        assertTrue(vt.runTest("table-fine-lines"));
    }
    
    /**
     * Further tests on collapsed table cell borders. Issue 303.
     */
    @Test
    public void testTableCellBorders() throws IOException {
        assertTrue(vt.runTest("table-cell-borders"));
    }
    
    /**
     * Further tests on separated table cell borders.
     */
    @Test
    public void testTableCellBorders2() throws IOException {
        assertTrue(vt.runTest("table-cell-borders-2"));
    }
    
    /**
     * Tests than an inline block, floated, with border, that the border is visible. Issue 297.
     */
    @Test
    public void testHiddenBorder() throws IOException {
        assertTrue(vt.runTest("hidden-border"));
    }
    
    /**
     * Tests that a data uri can be used for fonts. Issue 290.
     */
    @Test
    public void testDataUriFont() throws IOException {
        assertTrue(vt.runTest("data-uri-font"));
    }
    
    /**
     * Tests that an img (with percentage max-width) shows up in an auto width table cell. Issue 313.
     */
    @Test
    @Ignore // img max-width inside table-cell is resolving to zero and therefore image is not inserted.
    public void testReplacedImgInTableCell() throws IOException {
        assertTrue(vt.runTest("replaced-img-in-table-cell"));
    }
    
    /**
     * 1. Tests that an img (with percentage max-width) shows up in an absolute width table cell.
     * 2. Tests that an img (with absolute max-width) shows up correctly sized in an auto width table cell.
     */
    @Test
    public void testReplacedImgInTableCell2() throws IOException {
        assertTrue(vt.runTest("replaced-img-in-table-cell-2"));
    }
    
    /**
     * Tests that large images with smaller max-width and/or max-height are correctly resized.
     * PR number 373.
     */
    @Test
    public void testReplacedImgInTableCell3() throws IOException {
        assertTrue(vt.runTest("replaced-img-in-table-cell-3"));
    }
    
    /**
     * Tests that an image with width and height specified but max-width or max-height
     * takes precedence, that the image will keep its aspect ratio.
     * https://github.com/danfickle/openhtmltopdf/issues/417
     */
    @Test
    public void testIssue417ReplacedSizingWidthHeightWithMax() throws IOException {
        assertTrue(vt.runTest("issue-417-replaced-sizing-width-height-with-max"));
    }
    
    /**
     * Tests that a fixed position element correctly resizes to the sum of its child boxes
     * using border-box sizing.
     */
    @Test
    @Ignore // Fixed position element oversized because it is treating child inline-blocks
            // as using content-box rather than the true border-box sizing.
    public void testFixedExpandsContent() throws IOException {
        assertTrue(vt.runTest("fixed-expands-content"));
    }
    
    /**
     * Tests padding with a percentage value. Issue 145.
     */
    @Test
    @Ignore // Padding with a percentage value is always resolving to zero because it
            // is resolved against a zero width (too early in layout).
    public void testPaddingPercentage() throws IOException {
        assertTrue(vt.runTest("padding-percentage"));
    }
    
    /**
     * Tests that a SVG in a wrapper with no other content and on a named
     * page will not crash. Issue 328.
     */
    @Test
    public void testSvgInWrapperWithNamedPage() throws IOException {
        assertTrue(vt.runTest("svg-in-wrapper-with-named-page", TestSupport.WITH_SVG));
    }

    /**
     * Tests that styles applying to internal SVG objects such as rect
     * are passed to Batik for rendering.
     */
    @Test
    public void testIssue493SVGStyles() throws IOException {
        assertTrue(vt.runTest("issue-493-svg-styles", TestSupport.WITH_SVG));
    }

    /**
     * Tests that styles applying to internal svg objects such as circle
     * in a linked img tag are applied and passed to Batik for rendering.
     */
    @Test
    public void testIssue493SVGStylesLinkedImage() throws IOException {
        assertTrue(vt.runTest("issue-493-svg-styles-linked-image", TestSupport.WITH_SVG));
    }

    /**
     * Tests that a svg image linked from an image element containing unit
     * sizes (px, cm, etc) in the width and height attribute is correctly sized.
     */
    @Test
    public void testIssue592SVGLinkedImageWithUnitSize() throws IOException {
        assertTrue(vt.runTest("issue-592-svg-linked-image-unit-size", TestSupport.WITH_SVG));
    }

    /**
     * Tests that a broken image inside a table cell renders with a zero sized image rather
     * than crashing with a NPE. See issue 336.
     */
    @Test
    public void testBrokenImgInTableCell() throws IOException {
        assertTrue(vt.runTest("broken-img-in-table-cell"));
    }
    
    /**
     * Tests that a broken image inside an inline block does not show and
     * does not crash. See issue 336.
     */
    @Test
    public void testBrokenImgInInlineBlock() throws IOException {
        assertTrue(vt.runTest("broken-img-in-inline-block"));
    }
    
    /**
     * Tests that an image can have display: block and break over two pages.
     */
    @Test
    public void testReplacedImgDisplayBlock() throws IOException {
        assertTrue(vt.runTest("replaced-img-display-block"));
    }
    
    /**
     * Tests various sizing properties for replaced images including box-sizing,
     * min/max, etc.
     */
    @Test
    public void testReplacedSizingImg() throws IOException {
        assertTrue(vt.runTest("replaced-sizing-img"));
    }
    
    /**
     * Tests various sizing properties for replaced SVG images including box-sizing,
     * min/max, etc.
     */
    @Test
    public void testReplacedSizingSvg() throws IOException {
        assertTrue(vt.runTest("replaced-sizing-svg", TestSupport.WITH_SVG));
    }
    
    /**
     * Tests that non-css sizing for SVG works. For example width/height
     * attributes or if not present the last two values of viewBox attribute.
     * Finally, if neither is present, it should default to 400px x 400px.
     */
    @Test
    public void testReplacedSizingSvgNonCss() throws IOException {
        assertTrue(vt.runTest("replaced-sizing-svg-non-css", TestSupport.WITH_SVG));
    }
    
    /**
     * Tests all the CSS sizing properties for MathML elements.
     */
    @Test
    @Ignore // MathML renderer produces slightly different results on JDK11 vs JDK8
            // so can only be run manually.
    public void testReplacedSizingMathMl() throws IOException {
        assertTrue(vt.runTest("replaced-sizing-mathml", (builder) -> {
          builder.useMathMLDrawer(new MathMLDrawer());
          builder.useFont(
                  new File("target/test/visual-tests/Karla-Bold.ttf"),
                  "MyFont", 400, FontStyle.NORMAL, true, EnumSet.of(FSFontUseCase.MATHML));
        }));
    }

    /**
     * Tests that in the default secure mode, SVG images will not run script or allow
     * fetching of external resources.
     */
    @Test
    public void testMaliciousSvgSecureMode() throws IOException {
        assertTrue(vt.runTest("malicious-svg-secure-mode", TestSupport.WITH_SVG));
    }

    /**
     * Tests that in insecure mode, the svg renderer will allow scripts and external resource
     * requests.
     * 
     * NOTE: This tests downloads <code>https://openhtmltopdf.com/flyingsaucer.png</code> and so will be slower
     * than other tests.
     */
    @Test
    public void testMaliciousSvgInsecureMode() throws IOException {
        assertTrue(vt.runTest("malicious-svg-insecure-mode", builder -> {
            builder.useSVGDrawer(new BatikSVGDrawer(SvgScriptMode.INSECURE_ALLOW_SCRIPTS, SvgExternalResourceMode.INSECURE_ALLOW_EXTERNAL_RESOURCE_REQUESTS));
        }));
    }
    
    /**
     * Tests the Latex support plugin including maths which are interpreted with
     * the MathML plugin.
     */
    @Test
    @Ignore // MathML renderer produces slightly different results on JDK11 vs JDK8
            // so can only be run manually.
    public void testReplacedPluginLatexWithMath() throws IOException {
        assertTrue(vt.runTest("replaced-plugin-latex-with-math", (builder) -> {
            builder.addDOMMutator(LaTeXDOMMutator.INSTANCE);
            builder.useMathMLDrawer(new MathMLDrawer());
        }));
    }
    
    /**
     * Tests Latex rendering without math. Separate test because we can not test 
     * Latex with math automatically because of the MathML rendering issue on
     * different JDKs (see above).
     */
    @Test
    public void testReplacedPluginLatex() throws IOException {
        assertTrue(vt.runTest("replaced-plugin-latex", (builder) -> {
            builder.addDOMMutator(LaTeXDOMMutator.INSTANCE);
        }));
    }

    /**
     * Tests that a SVG image referenced from a <code>img</code> tag
     * successfully renders. Also make sure a missing SVG resource
     * does not shutdown rendering altogether. Issue 353.
     */
    @Test
    public void testSvgLinkedFromImgTag() throws IOException {
        assertTrue(vt.runTest("svg-linked-from-img-tag", TestSupport.WITH_SVG));
    }
    
    /**
     * Tests that we correctly render PDF pages in the img tag at 
     * the correct CSS specified sizing. Issue 344.
     */
    @Test
    public void testPdfLinkedFromImgTag() throws IOException {
        assertTrue(vt.runTest("pdf-linked-from-img-tag"));
    }
    
    /**
     * Tests the JFreeChart object drawers respect CSS width and height
     * properties. Other sizing properties are not supported for JFreeChart
     * plugins.
     */
    @Test
    @Ignore // Unlikely to be stable across JDK versions.
    public void testReplacedSizingJFreeChartPie() throws IOException {
        assertTrue(vt.runTest("replaced-sizing-jfreechart-pie", builder -> {
            DefaultObjectDrawerFactory factory = new DefaultObjectDrawerFactory();
            factory.registerDrawer("jfreechart/pie", new JFreeChartPieDiagramObjectDrawer());
            factory.registerDrawer("jfreechart/bar", new JFreeChartBarDiagramObjectDrawer());
            builder.useObjectDrawerFactory(factory);
        }));
    }
    
    /**
     * Tests that a div element with clear: both set actually does clear both.
     */
    @Test
    public void testFloatClearBoth() throws IOException {
        assertTrue(vt.runTest("float-clear-both"));
    }
    
    /**
     * Tests that border radii work. Issue 396.
     */
    @Test
    public void testBorderRadius() throws IOException {
        assertTrue(vt.runTest("border-radius"));
    }

    /**
     * Check counter style after page break, it should not be affected by a previous bolded text, see issue
     * https://github.com/danfickle/openhtmltopdf/issues/366
     */
    @Test
    public void testListCounterAfterPageBreak() throws IOException {
        assertTrue(vt.runTest("list-counter-after-page-break"));
    }

    /**
     * Check the added elements are considered as block by default.
     *
     * See issue: https://github.com/danfickle/openhtmltopdf/issues/382
     *
     * @throws IOException
     */
    @Test
    public void testMissingHtml5BlockElements() throws IOException {
        assertTrue(vt.runTest("html5-missing-block-elements"));
    }

    /**
     * Tests that a paginated table doesn't add header and footer with no rows
     * on a page.
     * https://github.com/danfickle/openhtmltopdf/issues/399
     */
    @Test
    @Ignore // Failing for now.
    public void testIssue399TableHeaderFooterWithNoRows() throws IOException {
        assertTrue(vt.runTest("issue-399-table-header-with-no-rows"));    
    }
    

    /**
     * Tests that justified text with non-justified content (br) nested inside it
     * will not throw a NPE.
     * https://github.com/danfickle/openhtmltopdf/issues/420
     */
    @Test
    public void testIssue420JustifyTextNullPointerException() throws IOException {
        assertTrue(vt.runTest("issue-420-justify-text-null-pointer-exception"));
    }
    
    /**
     * Tests that justified text with non-justified content nested inside it
     * correctly justifies.
     */
    @Test
    public void testIssue420JustifyTextWhiteSpacePre() throws IOException {
        assertTrue(vt.runTest("issue-420-justify-text-white-space-pre"));
    }
    
    /**
     * Tests that in break-word mode, a long word will only be broken if it would not
     * fit on a line by itself.
     * https://github.com/danfickle/openhtmltopdf/issues/429
     */
    @Test
    public void testIssue429BreakWordNested() throws IOException {
        assertTrue(vt.runTest("issue-429-break-word-nested"));
    }

    /**
     * Tests additional problems with break-word such as the first word being too long, etc.
     */
    @Test
    public void testIssue429BreakWordExtra() throws IOException {
        assertTrue(vt.runTest("issue-429-break-word-extra"));
    }

    /**
     * Similar to break word extra but with with text-align: center enabled.
     */
    @Test
    public void testIssue429BreakWordExtraCentered() throws IOException {
        assertTrue(vt.runTest("issue-429-break-word-extra-centered"));
    }

    /**
     * Tests the behavior of very large unbreakable characters with break-word enabled.
     */
    @Test
    public void testIssue429BreakWordLargeChars() throws IOException {
        assertTrue(vt.runTest("issue-429-break-word-large-chars"));
    }
  
    /**
     * Tests break-word in the presence of floats.
     */
    @Test
    @Ignore // If the first too long word is next to a float it will be pushed 
            // below the float rather than be character broken (see chrome for correct display).
            // Otherwise working pretty well.
    public void testIssue429BreakWordWithFloats() throws IOException {
        assertTrue(vt.runTest("issue-429-break-word-with-floats"));
    }

    /**
     * Tests that a line ending with the br tag does not get justified.
     * https://github.com/danfickle/openhtmltopdf/issues/433
     */
    @Test
    public void testIssue433TextJustifyWithBr() throws IOException {
        assertTrue(vt.runTest("issue-433-text-justify-with-br"));
    }

    /**
     * Tests that the lang() selector takes into account any lang set on 
     * ancestor elements.
     */
    @Test
    public void testIssue446LangSelector() throws IOException {
        assertTrue(vt.runTest("issue-446-lang-selector"));
    }

    /**
     * Tests that the rem unit work with a document that has no author
     * font-size set on the html element (defaults to 16px).
     */
    @Test
    public void testIssue459RemUnitDefault() throws IOException {
        assertTrue(vt.runTest("issue-459-rem-unit-default"));
    }

    /**
     * Tests a reported infinite loop bug with table cells in specific
     * circumstances.
     * 
     * Turns out this bug was triggered by zero width table cells
     * with content and word-wrap: break-word. Therefore, this test
     * also exercises zero width divs with content (and without).
     */
    @Test
    public void testIssue466InfiniteLoopTableCellBox() throws IOException {
         assertTrue(vt.runTest("issue-466-infinite-loop-table-cell-box"));
    }

    /**
     * Tests an interesting layout challeng where the author wanted bullets in
     * the page margin split over two background colors.
     * 
     * This solution uses linear-gradient support and running elements.
     */
    @Test
    public void testIssue473BulletsInPageMargin() throws IOException {
         assertTrue(vt.runTest("issue-473-bullets-in-page-margin"));
    }

    /**
     * Tests that position: fixed on multiple pages is correctly positoned
     * on pages after page one.
     */
    @Test
    public void testIssue472FixedPositionMultiplePages() throws IOException {
        assertTrue(vt.runTest("issue-472-fixed-position-multiple-pages"));
    }

    /**
     * Tests what the CSS content property is capable of.
     */
    @Test
    public void testContentPropertyCapabilities() throws IOException {
        assertTrue(vt.runTest("content-property-capabilities"));
    }

    /**
     * Tests that aligned right text doesn't have trailing spaces
     * that cause ragged text on the right.
     */
    @Test
    public void testIssue440TrailingWsAlignRight() throws IOException {
        assertTrue(vt.runTest("issue-440-trailing-ws-align-right"));
    }

    /**
     * Don't launch a ClassCastException if a td in a table is floated.
     *
     * See issue: https://github.com/danfickle/openhtmltopdf/issues/309
     */
    @Test
    public void testIssue309ClassCastExceptionOnFloatTd() throws IOException {
        assertTrue(vt.runTest("issue-309-classcastexception-on-float-td"));
    }

    /**
     * Tests various linear gradients.
     * https://github.com/danfickle/openhtmltopdf/issues/439
     */
    @Test
    public void testIssue439LinearGradient() throws IOException {
        assertTrue(vt.runTest("issue-439-linear-gradient"));
    }

    /**
     * Tests that a font-face rule with multiple sources in different formats
     * loads the truetype font only.
     */
    @Test
    public void testCssFontFaceRuleAdvanced() throws IOException {
        assertTrue(vt.runTest("css-font-face-rule-advanced"));
    }
    
    /**
     * Tests that a simple font-face rule continues to work.
     */
    @Test
    public void testCssFontFaceRuleSimple() throws IOException {
        assertTrue(vt.runTest("css-font-face-rule-simple"));
    }
    
    /**
     * Tests that a google font import will work (provided that truetype font is included).
     */
    @Test
    @Ignore // Passing manual test - we do not want to rely on google always returning the same thing
            // and network load of font slows down the tests.
    public void testCssFontFaceRuleGoogle() throws IOException {
        assertTrue(vt.runTest("css-font-face-rule-google"));
    }

    /**
     * Test that img with src="data:image/svg+xml;base64,...." work.
     */
    @Test
    public void testIssue484ImgSrcDataImageSvgBase64() throws IOException {
        assertTrue(vt.runTest("issue-484-data-image-svg-xml-base64", TestSupport.WITH_SVG));
    }


    @Test
    public void testSVGLoadBlocked() throws IOException {
        assertTrue(vt.runTest("svg-external-file-load-blocked", TestSupport.WITH_SVG));
    }

    @Test
    public void testSVGLoadWhiteListFileProtocol() throws IOException {
        assertTrue(vt.runTest("svg-external-file-whitelist-file-protocol",
                (builder) -> builder.useSVGDrawer(new BatikSVGDrawer(SvgScriptMode.SECURE, Collections.singleton("file")))));
    }

    @Test
    public void testSVGLoadCustomProtocol() throws IOException {
        assertTrue(vt.runTest("svg-custom-protocol", (builder -> {
            builder.useProtocolsStreamImplementation(url -> new FSStream() {

                @Override
                public InputStream getStream() {
                    return new ByteArrayInputStream("<svg xmlns=\"http://www.w3.org/2000/svg\" height=\"10\" width=\"10\"><circle id=\"icon-1\" cx=\"5\" cy=\"5\" r=\"4\" stroke=\"black\" stroke-width=\"1\" fill=\"green\" /></svg>".getBytes(StandardCharsets.UTF_8));
                }

                @Override
                public Reader getReader() {
                    return new InputStreamReader(getStream(), StandardCharsets.UTF_8);
                }
            }, "custom");
            builder.useSVGDrawer(new BatikSVGDrawer(SvgScriptMode.SECURE, Collections.singleton("custom")));
        })));
    }

    /**
     * Tests another endless loop bug when the font reports a non-zero width
     * for soft hyphen and this overflows the width of the box in break-word
     * mode.
     */
    @Test
    public void testIssue482InfiniteLoopTable() throws IOException {
        assertTrue(vt.runTest("issue-482-infinite-loop-table", builder -> {
            builder.useFont(() -> VisualRegressionTest.class.getClassLoader().getResourceAsStream("org/apache/pdfbox/resources/ttf/LiberationSans-Regular.ttf"),
                    "Liberation Sans");
        }));
    }

    /**
     * Tests that too long words fall below floats (left, right, both).
     * This test is needed to make sure fixes for issue 482 do not prevent
     * this behavior.
     */
    @Test
    public void testTooLongWordsFallBelowFloats() throws IOException {
        assertTrue(vt.runTest("too-long-words-fall-below-floats"));
    }

    /**
     * Test for break-word with lots of unreakable words to make sure we don't
     * trigger the safety valve which is part of the fix for 482.
     */
    @Test
    public void testIssue429BreakWordLotsOfShortAndLong() throws IOException {
        assertTrue(vt.runTest("issue-429-break-word-lots-of-short-and-long"));
    }
  
    /**
     * Ensure there is no NPE exception launched if the decoding of an image fail (base64 case).
     *
     * See issue https://github.com/danfickle/openhtmltopdf/issues/474
     *
     * @throws IOException
     */
    @Test
    public void testIssue474NpeImageDecoding() throws IOException {
        assertTrue(vt.runTest("issue-474-npe-image-decoding"));
    }

    /**
     * Tests that text justification works with nbsp.
     */
    @Test
    public void testIssue543NonBreakingSpaceJustify() throws IOException {
        assertTrue(vt.runTest("issue-543-nbsp-justify"));
    }

    @Test
    public void testBarcode() throws IOException {

        VisualTester.BuilderConfig c = builder -> {
            DefaultObjectDrawerFactory factory = new DefaultObjectDrawerFactory();
            factory.registerDrawer("image/barcode", new ZXingObjectDrawer());
            builder.useObjectDrawerFactory(factory);
        };

        assertTrue(vt.runTest("zxing-qrcode-default", c));
        assertTrue(vt.runTest("zxing-barcode-custom-color", c));
        assertTrue(vt.runTest("zxing-datamatrix-encode-hint", c));

    }

    @Test
    public void testIssue478ListDecorationPosition() throws IOException {
        assertTrue(vt.runTest("issue-478-list-decoration-position", builder -> {
            builder.useUnicodeBidiSplitter(new ICUBidiSplitter.ICUBidiSplitterFactory());
            builder.useUnicodeBidiReorderer(new ICUBidiReorderer());
        }));
    }

    /**
     * Tests paginated table with negative margin at start of new page.
     */
    @Test
    public void testIssue553TableNegativeMargin() throws IOException {
        assertTrue(vt.runTest("issue-553-table-negative-margin"));
    }

    @Test
    public void testIssue596CSSDataUriInImportUrl() throws IOException {
        assertTrue(vt.runTest("issue-596-generalize-data-uri-support"));
    }

    @Test
    public void testIssue599TrimLeadingSpaceException() throws IOException {
        assertTrue(vt.runTest("issue-599-trim-leading-space-exception"));
    }

    /**
     * Tests auto page break before line-box with content
     * much larger than line-height.
     */
    @Test
    public void testPr610ForcePageBreakLine() throws IOException {
        assertTrue(vt.runTest("pr-610-force-page-break-line"));
    }


    /**
     * Tests that a font can be added as a file for use with SVGs.
     */
    @Test
    public void testSVGFontFileAddition() throws IOException, FontFormatException {
        assertTrue(vt.runTest("svg-font-file-addition",
                builder -> {
                    TestSupport.WITH_SVG.configure(builder);
                    builder.useFont(
                            new File("target/test/visual-tests/Karla-Bold.ttf"),
                            "Karla",
                            700, FontStyle.NORMAL, true,
                            EnumSet.of(FSFontUseCase.SVG));
                }));
    }

    /**
     * Tests no infinite loop with this input and that floats
     * with a margin are being cleared properly (the root cause)
     */
    @Test
    public void testIssue615InfiniteLoopBreakWord() throws IOException {
        assertTrue(vt.runTest("issue-615-infinite-loop-break-word"));
    }

    /**
     * Test that we allow whitespaces inside the base64 encoded data uri.
     */
    @Test
    public void testMoreRobustDataUriBase64() throws IOException {
        assertTrue(vt.runTest("more-robust-data-uri-base64"));
    }

    @Test
    public void testCSSImportLoop() throws IOException {
        assertTrue(vt.runTest("css-import-loop"));
    }

    /**
     * Tests banning loading of external CSS.
     */
    @Test
    public void testExternalAccessControl() throws IOException {
        assertTrue(
          vt.runTest(
             "external-access-control",
             builder -> builder.useExternalResourceAccessControl(
               (uri, type) -> type != ExternalResourceType.CSS,
               ExternalResourceControlPriority.RUN_AFTER_RESOLVING_URI)
          ));
    }

    /**
     * Transforms on inline-block or inline elements output twice,
     * once as the non-transformed output and once as transformed.
     * Also affected inline-blocks with a z-index.
     * https://github.com/danfickle/openhtmltopdf/issues/642
     */
    @Test
    public void testIssue642TransformInline() throws IOException {
        assertTrue(vt.runTest("issue-642-transform-inline"));
    }

    /**
     * Combinations of inline-blocks with other display and positioned
     * content.
     */
    @Test
    public void testIssue642InlineBlocks() throws IOException {
        assertTrue(vt.runTest("issue-642-inline-blocks"));
    }

    /**
     * Tests that the background-image property allows multiple values.
     */
    @Test
    public void testIssue649MultipleBgImages() throws IOException {
        assertTrue(vt.runTest("issue-649-multiple-bg-images"));
    }

    /**
     * Tests that the other background-* properties allow multiple values.
     */
    @Test
    public void testIssue649MultipleBgImagesAdvanced() throws IOException {
        assertTrue(vt.runTest("issue-649-multiple-bg-images-advanced"));
    }

    /**
     * Tests that multiple background images can be used in a page at-rule.
     */
    @Test
    public void testIssue649MultipleBgImagesPageBox() throws IOException {
        assertTrue(vt.runTest("issue-649-multiple-bg-images-page-box"));
    }

<<<<<<< HEAD
=======
    /**
     * Tests setting an initial page number with CSS page and pages counters.
     */
    @Test
    public void testPr727InitialPageNumber() throws IOException {
        assertTrue(vt.runTest("pr-727-initial-page-number", builder -> {
            builder.useInitialPageNumber(5);
        }));
    }
>>>>>>> dde1e84e

    // TODO:
    // + Elements that appear just on generated overflow pages.
    // + content property (page counters, etc)
    // + Inline layers.
    // + vertical page overflow, page-break-inside, etc.
}<|MERGE_RESOLUTION|>--- conflicted
+++ resolved
@@ -1413,8 +1413,6 @@
         assertTrue(vt.runTest("issue-649-multiple-bg-images-page-box"));
     }
 
-<<<<<<< HEAD
-=======
     /**
      * Tests setting an initial page number with CSS page and pages counters.
      */
@@ -1424,7 +1422,6 @@
             builder.useInitialPageNumber(5);
         }));
     }
->>>>>>> dde1e84e
 
     // TODO:
     // + Elements that appear just on generated overflow pages.
