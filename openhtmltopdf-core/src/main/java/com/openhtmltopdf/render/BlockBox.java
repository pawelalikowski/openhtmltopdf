/*
 * {{{ header & license
 * Copyright (c) 2004, 2005 Joshua Marinacci
 * Copyright (c) 2006, 2007 Wisconsin Courts System
 *
 * This program is free software; you can redistribute it and/or
 * modify it under the terms of the GNU Lesser General Public License
 * as published by the Free Software Foundation; either version 2.1
 * of the License, or (at your option) any later version.
 *
 * This program is distributed in the hope that it will be useful,
 * but WITHOUT ANY WARRANTY; without even the implied warranty of
 * MERCHANTABILITY or FITNESS FOR A PARTICULAR PURPOSE. See the
 * GNU Lesser General Public License for more details.
 *
 * You should have received a copy of the GNU Lesser General Public License
 * along with this program; if not, write to the Free Software
 * Foundation, Inc., 59 Temple Place - Suite 330, Boston, MA 02111-1307, USA.
 * }}}
 */
package com.openhtmltopdf.render;

import java.awt.Point;
import java.awt.Rectangle;
import java.util.Iterator;
import java.util.LinkedList;
import java.util.List;

import org.w3c.dom.Element;

import com.openhtmltopdf.css.constants.CSSName;
import com.openhtmltopdf.css.constants.IdentValue;
import com.openhtmltopdf.css.newmatch.CascadedStyle;
import com.openhtmltopdf.css.parser.FSRGBColor;
import com.openhtmltopdf.css.style.CalculatedStyle;
import com.openhtmltopdf.css.style.CssContext;
import com.openhtmltopdf.css.style.FSDerivedValue;
import com.openhtmltopdf.css.style.derived.BorderPropertySet;
import com.openhtmltopdf.css.style.derived.LengthValue;
import com.openhtmltopdf.css.style.derived.RectPropertySet;
import com.openhtmltopdf.extend.FSImage;
import com.openhtmltopdf.extend.ReplacedElement;
import com.openhtmltopdf.layout.BlockBoxing;
import com.openhtmltopdf.layout.BlockFormattingContext;
import com.openhtmltopdf.layout.BoxBuilder;
import com.openhtmltopdf.layout.BreakAtLineContext;
import com.openhtmltopdf.layout.CounterFunction;
import com.openhtmltopdf.layout.FloatManager;
import com.openhtmltopdf.layout.InlineBoxing;
import com.openhtmltopdf.layout.InlinePaintable;
import com.openhtmltopdf.layout.LayoutContext;
import com.openhtmltopdf.layout.PaintingInfo;
import com.openhtmltopdf.layout.PersistentBFC;
import com.openhtmltopdf.layout.Styleable;
import com.openhtmltopdf.newtable.TableRowBox;
import com.openhtmltopdf.util.ThreadCtx;

/**
 * A block box as defined in the CSS spec.  It also provides a base class for
 * other kinds of block content (for example table rows or cells).
 * See {@link ContentType}
 */
public class BlockBox extends Box implements InlinePaintable {

    public static final int POSITION_VERTICALLY = 1;
    public static final int POSITION_HORIZONTALLY = 2;
    public static final int POSITION_BOTH = POSITION_VERTICALLY | POSITION_HORIZONTALLY;

    /**
     * What type of direct child content this block box contains.
     * <br><br>
     * NOTE: A {@link BlockBox} can only contain inline or block content (not both) as direct children.
     * If this constraint is not met by the original document, the {@link BoxBuilder}
     * will insert {@link AnonymousBlockBox} with inline content.
     */
    public static enum ContentType {
        /**
         * The box builder has not yet run to
         * create our child boxes. The box builder can be run
         * with {@link BlockBox#ensureChildren(LayoutContext)}.
         */
        UNKNOWN,

        /**
         * This block box contains inline content in the {@link BlockBox#getInlineContent()}
         * property. If it has also been laid out it will contain
         * children in {@link Box#getChildren()} and associated methods.
         * Children will be only {@link LineBox} objects.
         */
        INLINE,

        /**
         * This block box's direct children consist only of
         * {@link BlockBox} and subclassed objects.
         * The method {@link BlockBox#setInlineContent(List)} must not be used
         * with block content.
         */
        BLOCK,

        /**
         * This block box is empty but may still have border, etc.
         */
        EMPTY;
    }

    protected static final int NO_BASELINE = Integer.MIN_VALUE;

    private MarkerData _markerData;

    private int _listCounter;

    private PersistentBFC _persistentBFC;

    private Box _staticEquivalent;

    private boolean _needPageClear;

    private ReplacedElement _replacedElement;

    private ContentType _childrenContentType = ContentType.UNKNOWN;

    private List<Styleable> _inlineContent;

    private boolean _topMarginCalculated;
    private boolean _bottomMarginCalculated;
    private MarginCollapseResult _pendingCollapseCalculation;

    private int _minWidth;
    private int _maxWidth;
    private boolean _minMaxCalculated;

    private boolean _dimensionsCalculated;
    private boolean _needShrinkToFitCalculatation;

    private CascadedStyle _firstLineStyle;
    private CascadedStyle _firstLetterStyle;

    private FloatedBoxData _floatedBoxData;

    private int _childrenHeight;

    private boolean _fromCaptionedTable;

    private boolean _isReplaced;

    public BlockBox() {
        super();
    }
    
    @Override
    public void setElement(Element element) {
    	super.setElement(element);
    	_isReplaced = ThreadCtx.get().sharedContext().getReplacedElementFactory().isReplacedElement(element);
    }

    public BlockBox copyOf() {
        BlockBox result = new BlockBox();
        result.setStyle(getStyle());
        result.setElement(getElement());

        return result;
    }

    protected String getExtraBoxDescription() {
        return "";
    }

    @Override
    public String toString() {
        StringBuilder result = new StringBuilder();
        String className = getClass().getName();
        result.append(className.substring(className.lastIndexOf('.') + 1));
        result.append(": ");
        if (getElement() != null && ! isAnonymous()) {
            result.append("<");
            result.append(getElement().getNodeName());
            result.append("> ");
        }
        if (isAnonymous()) {
            result.append("(anonymous) ");
        }
        if (getPseudoElementOrClass() != null) {
            result.append(':');
            result.append(getPseudoElementOrClass());
            result.append(' ');
        }
        result.append('(');
        result.append(getStyle().getIdent(CSSName.DISPLAY).toString());
        result.append(") ");

        if (getStyle().isRunning()) {
            result.append("(running) ");
        }

        result.append('(');
        switch (getChildrenContentType()) {
            case BLOCK:
                result.append('B');
                break;
            case INLINE:
                result.append('I');
                break;
            case EMPTY:
                result.append('E');
                break;
            case UNKNOWN:
                result.append('U');
                break;
            default:
                result.append('U');
                break;
        }
        result.append(") ");

        result.append(getExtraBoxDescription());

        appendPositioningInfo(result);
        result.append("(" + getAbsX() + "," + getAbsY() + ")->(" + getWidth() + " x " + getHeight() + ")");
        return result.toString();
    }

    protected void appendPositioningInfo(StringBuilder result) {
        if (getStyle().isRelative()) {
            result.append("(relative) ");
        }
        if (getStyle().isFixed()) {
            result.append("(fixed) ");
        }
        if (getStyle().isAbsolute()) {
            result.append("(absolute) ");
        }
        if (getStyle().isFloated()) {
            result.append("(floated) ");
        }
    }

    @Override
    public String dump(LayoutContext c, String indent, int which) {
        StringBuilder result = new StringBuilder(indent);

        ensureChildren(c);

        result.append(this);
        result.append(getMargin(c).toString(" effMargin="));
        result.append(getStyleMargin(c).toString(" styleMargin="));

        if (getChildrenContentType() != ContentType.EMPTY) {
            result.append('\n');
        }

        switch (getChildrenContentType()) {
            case BLOCK:
                dumpBoxes(c, indent, getChildren(), which, result);
                break;

            case INLINE:
                if (which == Box.DUMP_RENDER) {
                    dumpBoxes(c, indent, getChildren(), which, result);
                } else {
                    for (Iterator<Styleable> i = getInlineContent().iterator(); i.hasNext();) {
                        Styleable styleable = i.next();

                        if (styleable instanceof BlockBox) {
                            BlockBox b = (BlockBox) styleable;
                            result.append(b.dump(c, indent + "  ", which));
                            if (result.charAt(result.length() - 1) == '\n') {
                                result.deleteCharAt(result.length() - 1);
                            }
                        } else {
                            result.append(indent + "  ");
                            result.append(styleable.toString());
                        }
                        if (i.hasNext()) {
                            result.append('\n');
                        }
                    }
                }
                break;

            case EMPTY:
                break;
            case UNKNOWN:
                break;
            default:
                break;
        }

        return result.toString();
    }

    public boolean isListItem() {
    	return getStyle().isListItem();
    }

    public void paintListMarker(RenderingContext c) {
        if (! getStyle().isVisible(c, this)) {
            return;
        }

        if (isListItem()) {
            ListItemPainter.paint(c, this);
        }
    }

    @Override
    public Rectangle getPaintingClipEdge(CssContext cssCtx) {
        Rectangle result = super.getPaintingClipEdge(cssCtx);

        // HACK Don't know how wide the list marker is (or even where it is)
        // so extend the bounding box all the way over to the left edge of
        // the canvas
        if (getStyle().isListItem()) {
            int delta = result.x;
            result.x = 0;
            result.width += delta;
        }

        return result;
    }

    @Override
    public void paintInline(RenderingContext c) {
        if (! getStyle().isVisible(c, this)) {
            return;
        }

        getContainingLayer().paintAsLayer(c, this);
    }

    public boolean isInline() {
        Box parent = getParent();
        return parent instanceof LineBox || parent instanceof InlineLayoutBox;
    }

    public LineBox getLineBox() {
        if (! isInline()) {
            return null;
        } else {
            return (LineBox) findAncestor(bx -> bx instanceof LineBox);
        }
    }

    public void paintDebugOutline(RenderingContext c) {
        c.getOutputDevice().drawDebugOutline(c, this, FSRGBColor.RED);
    }

    public MarkerData getMarkerData() {
        return _markerData;
    }

    public void setMarkerData(MarkerData markerData) {
        _markerData = markerData;
    }

    public void createMarkerData(LayoutContext c) {
        if (getMarkerData() != null)
        {
            return;
        }

        StrutMetrics strutMetrics = InlineBoxing.createDefaultStrutMetrics(c, this);

        boolean imageMarker = false;

        MarkerData result = new MarkerData();
        result.setStructMetrics(strutMetrics);

        CalculatedStyle style = getStyle();
        IdentValue listStyle = style.getIdent(CSSName.LIST_STYLE_TYPE);

        String image = style.getStringProperty(CSSName.LIST_STYLE_IMAGE);
        if (! image.equals("none")) {
            result.setImageMarker(makeImageMarker(c, strutMetrics, image));
            imageMarker = result.getImageMarker() != null;
        }

        if (listStyle != IdentValue.NONE && ! imageMarker) {
            if (listStyle == IdentValue.CIRCLE || listStyle == IdentValue.SQUARE ||
                    listStyle == IdentValue.DISC) {
                result.setGlyphMarker(makeGlyphMarker(strutMetrics));
            } else {
                result.setTextMarker(makeTextMarker(c, listStyle));
            }
        }

        setMarkerData(result);
    }

    private MarkerData.GlyphMarker makeGlyphMarker(StrutMetrics strutMetrics) {
        int diameter = (int) ((strutMetrics.getAscent() + strutMetrics.getDescent()) / 3);

        MarkerData.GlyphMarker result = new MarkerData.GlyphMarker();
        result.setDiameter(diameter);
        result.setLayoutWidth(diameter * 3);

        return result;
    }


    private MarkerData.ImageMarker makeImageMarker(
            LayoutContext c, StrutMetrics structMetrics, String image) {
        FSImage img = null;
        if (! image.equals("none")) {
            img = c.getUac().getImageResource(image).getImage();
            if (img != null) {
                StrutMetrics strutMetrics = structMetrics;
                if (img.getHeight() > strutMetrics.getAscent()) {
                    img.scale(-1, (int) strutMetrics.getAscent());
                }
                MarkerData.ImageMarker result = new MarkerData.ImageMarker();
                result.setImage(img);
                result.setLayoutWidth(img.getWidth() * 2);
                return result;
            }
        }
        return null;
    }

    private MarkerData.TextMarker makeTextMarker(LayoutContext c, IdentValue listStyle) {
        String text;

        int listCounter = getListCounter();
        text = CounterFunction.createCounterText(listStyle, listCounter);

        IdentValue listDirection = getParent().getStyle().getDirection();

        if (listDirection == IdentValue.RTL) {
            text = "  .".concat(text);
        } else {
            assert listDirection == IdentValue.LTR || listDirection == IdentValue.AUTO;
            text = text.concat(".  ");
        }

        int w = c.getTextRenderer().getWidth(
                c.getFontContext(),
                getStyle().getFSFont(c),
                text);

        MarkerData.TextMarker result = new MarkerData.TextMarker();

        result.setLayoutWidth(w);
        result.setText(text);

        return result;
    }

    public int getListCounter() {
        return _listCounter;
    }

    public void setListCounter(int listCounter) {
        _listCounter = listCounter;
    }

    public PersistentBFC getPersistentBFC() {
        return _persistentBFC;
    }

    public void setPersistentBFC(PersistentBFC persistentBFC) {
        _persistentBFC = persistentBFC;
    }

    public Box getStaticEquivalent() {
        return _staticEquivalent;
    }

    public void setStaticEquivalent(Box staticEquivalent) {
        _staticEquivalent = staticEquivalent;
    }

    public boolean shouldBeReplaced() {
    	return _isReplaced;
    }
    
    public boolean isReplaced() {
        return _replacedElement != null;
    }

    @Override
    public void calcCanvasLocation() {
        if (isFloated()) {
            FloatManager manager = _floatedBoxData.getManager();
            if (manager != null) {
                Point offset = manager.getOffset(this);
                setAbsX(manager.getMaster().getAbsX() + getX() - offset.x);
                setAbsY(manager.getMaster().getAbsY() + getY() - offset.y);
            }
        }

        LineBox lineBox = getLineBox();
        if (lineBox == null) {
            Box parent = getParent();
            if (parent != null) {
                setAbsX(parent.getAbsX() + parent.getTx() + getX());
                setAbsY(parent.getAbsY() + parent.getTy() + getY());
            } else if (isStyled() && getStyle().isAbsFixedOrInlineBlockEquiv()) {
                Box cb = getContainingBlock();
                if (cb != null) {
                    setAbsX(cb.getAbsX() + getX());
                    setAbsY(cb.getAbsY() + getY());
                }
            }
        } else {
            setAbsX(lineBox.getAbsX() + getX());
            setAbsY(lineBox.getAbsY() + getY());
        }

        if (isReplaced()) {
            Point location = getReplacedElement().getLocation();
            if (location.x != getAbsX() || location.y != getAbsY()) {
                getReplacedElement().setLocation(getAbsX(), getAbsY());
            }
        }
    }

    public void calcInitialFloatedCanvasLocation(LayoutContext c) {
        Point offset = c.getBlockFormattingContext().getOffset();
        FloatManager manager = c.getBlockFormattingContext().getFloatManager();
        setAbsX(manager.getMaster().getAbsX() + getX() - offset.x);
        setAbsY(manager.getMaster().getAbsY() + getY() - offset.y);
    }

    @Override
    public void calcChildLocations() {
        super.calcChildLocations();

        if (_persistentBFC != null) {
            _persistentBFC.getFloatManager().calcFloatLocations();
        }
    }

    public boolean isNeedPageClear() {
        return _needPageClear;
    }

    public void setNeedPageClear(boolean needPageClear) {
        _needPageClear = needPageClear;
    }


    private void alignToStaticEquivalent() {
        if (_staticEquivalent.getAbsY() != getAbsY()) {
            setY(_staticEquivalent.getAbsY() - getAbsY());
            setAbsY(_staticEquivalent.getAbsY());
        }
    }

    public void positionAbsolute(CssContext cssCtx, int direction) {
        CalculatedStyle style = getStyle();

        Rectangle boundingBox = null;

        int cbContentHeight = getContainingBlock().getContentAreaEdge(0, 0, cssCtx).height;

        if (getContainingBlock() instanceof BlockBox) {
            boundingBox = getContainingBlock().getPaddingEdge(0, 0, cssCtx);
        } else {
            boundingBox = getContainingBlock().getContentAreaEdge(0, 0, cssCtx);
        }

        if ((direction & POSITION_HORIZONTALLY) != 0) {
            setX(0);
            if (!style.isIdent(CSSName.LEFT, IdentValue.AUTO)) {
                setX((int) style.getFloatPropertyProportionalWidth(CSSName.LEFT, getContainingBlock().getContentWidth(), cssCtx));
            } else if (!style.isIdent(CSSName.RIGHT, IdentValue.AUTO)) {
                setX(boundingBox.width -
                        (int) style.getFloatPropertyProportionalWidth(CSSName.RIGHT, getContainingBlock().getContentWidth(), cssCtx) - getWidth());
            }
            setX(getX() + boundingBox.x);
        }

        if ((direction & POSITION_VERTICALLY) != 0) {
            setY(0);
            if (!style.isIdent(CSSName.TOP, IdentValue.AUTO)) {
                setY((int) style.getFloatPropertyProportionalHeight(CSSName.TOP, cbContentHeight, cssCtx));
            } else if (!style.isIdent(CSSName.BOTTOM, IdentValue.AUTO)) {
                setY(boundingBox.height -
                        (int) style.getFloatPropertyProportionalWidth(CSSName.BOTTOM, cbContentHeight, cssCtx) - getHeight());
            }

            // Can't do this before now because our containing block
            // must be completed layed out
            int pinnedHeight = calcPinnedHeight(cssCtx);
            if (pinnedHeight != -1 && getCSSHeight(cssCtx) == -1) {
                setHeight(pinnedHeight);
                applyCSSMinMaxHeight(cssCtx);
            }

            setY(getY() + boundingBox.y);
        }

        calcCanvasLocation();

        if ((direction & POSITION_VERTICALLY) != 0 &&
                getStyle().isTopAuto() && getStyle().isBottomAuto()) {
            alignToStaticEquivalent();
        }

        calcChildLocations();
    }

	/**
     * Using the css:
     *
     * -fs-page-break-min-height: 5cm;
     *
     * on a block element you can force a pagebreak before this block, if not
     * enough space (e.g. 5cm in this case) is remaining on the current page for the block.
     *
     * @return true if a pagebreak is needed before this block because
     * there is not enough space left on the current page.
     */
    public boolean isPageBreakNeededBecauseOfMinHeight(LayoutContext context){
        float minHeight = getStyle().getFSPageBreakMinHeight(context);
        PageBox page = context.getRootLayer().getFirstPage(context, this);
        return page != null && getAbsY() + minHeight > page.getBottom(context);
    }


    public void positionAbsoluteOnPage(LayoutContext c) {
        if (c.isPrint() &&
                (getStyle().isForcePageBreakBefore() || isNeedPageClear() || isPageBreakNeededBecauseOfMinHeight(c))) {
            forcePageBreakBefore(c, getStyle().getIdent(CSSName.PAGE_BREAK_BEFORE), false);
            calcCanvasLocation();
            calcChildLocations();

            setNeedPageClear(false);
        }
    }

    public ReplacedElement getReplacedElement() {
        return _replacedElement;
    }

    public void setReplacedElement(ReplacedElement replacedElement) {
        _replacedElement = replacedElement;
    }

    @Override
    public void reset(LayoutContext c) {
        super.reset(c);
        setTopMarginCalculated(false);
        setBottomMarginCalculated(false);
        setDimensionsCalculated(false);
        setMinMaxCalculated(false);
        setChildrenHeight(0);
        if (isReplaced()) {
            getReplacedElement().detach(c);
            setReplacedElement(null);
        }
        if (getChildrenContentType() == ContentType.INLINE) {
            removeAllChildren();
        }

        if (isFloated()) {
            _floatedBoxData.getManager().removeFloat(this);
            _floatedBoxData.getDrawingLayer().removeFloat(this);
        }

        if (getStyle().isRunning()) {
            c.getRootLayer().removeRunningBlock(this);
        }
    }

    private int calcPinnedContentWidth(CssContext c) {
        if (! getStyle().isIdent(CSSName.LEFT, IdentValue.AUTO) &&
                ! getStyle().isIdent(CSSName.RIGHT, IdentValue.AUTO)) {
            Rectangle paddingEdge = getContainingBlock().getPaddingEdge(0, 0, c);

            int left = (int) getStyle().getFloatPropertyProportionalTo(
                    CSSName.LEFT, paddingEdge.width, c);
            int right = (int) getStyle().getFloatPropertyProportionalTo(
                    CSSName.RIGHT, paddingEdge.width, c);

            int result = paddingEdge.width - left - right - getLeftMBP() - getRightMBP();
            return result < 0 ? 0 : result;
        }

        return -1;
    }

    private int calcPinnedHeight(CssContext c) {
        if (! getStyle().isIdent(CSSName.TOP, IdentValue.AUTO) &&
                ! getStyle().isIdent(CSSName.BOTTOM, IdentValue.AUTO)) {
            Rectangle paddingEdge = getContainingBlock().getPaddingEdge(0, 0, c);

            int top = (int) getStyle().getFloatPropertyProportionalTo(
                    CSSName.TOP, paddingEdge.height, c);
            int bottom = (int) getStyle().getFloatPropertyProportionalTo(
                    CSSName.BOTTOM, paddingEdge.height, c);


            int result = paddingEdge.height - top - bottom;
            return result < 0 ? 0 : result;
        }

        return -1;
    }

    protected void resolveAutoMargins(
            LayoutContext c, int cssWidth,
            RectPropertySet padding, BorderPropertySet border) {
        int withoutMargins =
                (int) border.left() + (int) padding.left() +
                        cssWidth +
                        (int) padding.right() + (int) border.right();
        if (withoutMargins < getContainingBlockWidth()) {
            int available = getContainingBlockWidth() - withoutMargins;

            boolean autoLeft = getStyle().isAutoLeftMargin();
            boolean autoRight = getStyle().isAutoRightMargin();

            if (autoLeft && autoRight) {
                setMarginLeft(c, available / 2);
                setMarginRight(c, available / 2);
            } else if (autoLeft) {
                setMarginLeft(c, available);
            } else if (autoRight) {
                setMarginRight(c, available);
            }
        }
    }

    private int calcEffPageRelativeWidth(LayoutContext c) {
        int totalLeftMBP = 0;
        int totalRightMBP = 0;

        boolean usePageRelativeWidth = true;

        Box current = this;
        while (true) {
            CalculatedStyle style = current.getStyle();
            if (style.isAutoWidth() && ! style.isCanBeShrunkToFit()) {
                totalLeftMBP += current.getLeftMBP();
                totalRightMBP += current.getRightMBP();
            } else {
                usePageRelativeWidth = false;
                break;
            }

            if (current.getContainingBlock().isInitialContainingBlock()) {
                break;
            } else {
                current = current.getContainingBlock();
            }
        }

        if (usePageRelativeWidth) {
            PageBox currentPage = c.getRootLayer().getFirstPage(c, this);
            return currentPage.getContentWidth(c) - totalLeftMBP - totalRightMBP;
        } else {
            return getContainingBlockWidth() - getLeftMBP() - getRightMBP();
        }
    }

    /**
     * Creates the replaced element as required. This method should be idempotent.
     */
    private void createReplaced(LayoutContext c) {
        ReplacedElement re = getReplacedElement();
        
        if (re == null) {
            int cssWidth = getCSSWidth(c);
            int cssHeight = getCSSHeight(c);
            
            // Since the interface doesn't allow us to pass min-width/height
            // we implement it here.
            int minWidth = getCSSMinWidth(c);
            int minHeight = getCSSMinHeight(c);
            
            if (minWidth > cssWidth &&
                minWidth > 0) {
                cssWidth = minWidth;
            }
            
            if (minHeight > cssHeight &&
                minHeight > 0) {
                cssHeight = minHeight;
            }
            
            re = c.getReplacedElementFactory().createReplacedElement(
                    c, this, c.getUac(), cssWidth, cssHeight);
            
            if (re != null) {
                setReplacedElement(re);
                sizeReplacedElement(c, re);
            }
        }
    }
    
    /**
     * Size a replaced element taking into account size properties including min/max,
     * border-box/content-box and the natural size/aspect ratio of the replaced object.
     * 
     * This method may be called multiple times so must be idempotent.
     */
    private void sizeReplacedElement(LayoutContext c, ReplacedElement re) {
        int cssWidth = getCSSWidth(c);
        int cssHeight = getCSSHeight(c);
        
        boolean haveExactDims = cssWidth >= 0 && cssHeight >= 0;
        
        boolean usedMinWidth = false;
        boolean usedMinHeight = false;
        boolean usedMaxWidth = false;
        boolean usedMaxHeight = false;
        
        int intrinsicWidth = re.getIntrinsicWidth();
        int intrinsicHeight = re.getIntrinsicHeight();
        
        int minWidth = getCSSMinWidth(c);
        int minHeight = getCSSMinHeight(c);
        
        // Clamp w to max-width if required.
        if (!getStyle().isMaxWidthNone() &&
            (intrinsicWidth > getCSSMaxWidth(c) || cssWidth > getCSSMaxWidth(c))) {
            cssWidth = getCSSMaxWidth(c);
            usedMaxWidth = true;
        }

        // Clamp w to min-width if required.
        if (cssWidth >= 0 &&
            minWidth > 0 &&
            cssWidth < minWidth) {
            cssWidth = minWidth;
            usedMinWidth = true;
        }
        
        // Clamp h to max-height if required.
        if (!getStyle().isMaxHeightNone() &&
            (intrinsicHeight > getCSSMaxHeight(c) || cssHeight > getCSSMaxHeight(c))) {
            cssHeight = getCSSMaxHeight(c);
            usedMaxHeight = true;
        }

        // Clamp h to min-height if required.
        if (cssHeight >= 0 &&
            minHeight > 0 && 
            cssHeight < minHeight) {
            cssHeight = minHeight;
            usedMinHeight = true;
        }
                          
        if (getStyle().isBorderBox()) {
            BorderPropertySet border = getBorder(c);
            RectPropertySet padding = getPadding(c);
            cssWidth = cssWidth < 0 ? cssWidth : (int) Math.max(0, cssWidth - border.width() - padding.width());
            cssHeight = cssHeight < 0 ? cssHeight : (int) Math.max(0, cssHeight - border.height() - padding.height());
        }

        int nw;
        int nh;
        
        boolean useExact = 
                (haveExactDims && !usedMaxHeight && !usedMaxWidth && !usedMinWidth && !usedMinHeight);
        
        if (cssWidth > 0 && cssHeight > 0) {
            if (useExact) {
                // We can warp the aspect ratio if we have explicit width and height values
                // and the max/min values have not taken precedence.
                nw = cssWidth;
                nh = cssHeight;
            } else if (intrinsicWidth > cssWidth || intrinsicHeight > cssHeight) {
                // Too large, so reduce respecting the aspect ratio.
                double rw = (double) intrinsicWidth / (double) cssWidth;
                double rh = (double) intrinsicHeight / (double) cssHeight;

                if (rw > rh) {
                    nw = cssWidth;
                    nh = (int) (intrinsicHeight / rw);
                } else {
                    nw = (int) (intrinsicWidth / rh);
                    nh = cssHeight;
                }
            } else {
                // Too small.
                double rw = (double) intrinsicWidth / (double) cssWidth;
                double rh = (double) intrinsicHeight / (double) cssHeight;

                if (rw > rh) {
                    nw = cssWidth;
                    nh = ((int) (intrinsicHeight / rw));
                } else {
                    nw = ((int) (intrinsicWidth / rh));
                    nh = cssHeight;
                }
            }
        } else if (cssWidth > 0) {
            // Explicit min/max/width with auto height so keep aspect ratio.
            nw = cssWidth;
            nh = ((int) (((double) cssWidth / (double) intrinsicWidth) * intrinsicHeight));
        } else if (cssHeight > 0) {
            // Explicit min/max/height with auto width.
            nh = cssHeight;
            nw = ((int) (((double) cssHeight / (double) intrinsicHeight) * intrinsicWidth));
        } else if (cssWidth == 0 || cssHeight == 0) {
            // Empty.
            nw = cssWidth;
            nh = cssHeight;
        } else {
            // Auto width and height so use the natural dimensions of the replaced object.
            nw = intrinsicWidth;
            nh = intrinsicHeight;
        }
        
        setContentWidth(nw);
        setHeight(nh);
    }
    
    public void calcDimensions(LayoutContext c) {
        calcDimensions(c, getCSSWidth(c));
    }

    protected void calcDimensions(LayoutContext c, int cssWidth) {
        if (! isDimensionsCalculated()) {
            CalculatedStyle style = getStyle();

            RectPropertySet padding = getPadding(c);
            BorderPropertySet border = getBorder(c);

            if (cssWidth != -1 && !isAnonymous() &&
                    (getStyle().isIdent(CSSName.MARGIN_LEFT, IdentValue.AUTO) ||
                            getStyle().isIdent(CSSName.MARGIN_RIGHT, IdentValue.AUTO)) &&
                    getStyle().isNeedAutoMarginResolution()) {
                resolveAutoMargins(c, cssWidth, padding, border);
            }

            recalcMargin(c);
            RectPropertySet margin = getMargin(c);

            // CLEAN: cast to int
            setLeftMBP((int) margin.left() + (int) border.left() + (int) padding.left());
            setRightMBP((int) padding.right() + (int) border.right() + (int) margin.right());
            
            createReplaced(c);
            if (isReplaced()) {
                setDimensionsCalculated(true);
                return;
            }
            
            if (c.isPrint() && getStyle().isDynamicAutoWidth()) {
                setContentWidth(calcEffPageRelativeWidth(c));
            } else {
                setContentWidth((getContainingBlockWidth() - getLeftMBP() - getRightMBP()));
            }

            setHeight(0);

            if (! isAnonymous() || (isFromCaptionedTable() && isFloated())) {
                int pinnedContentWidth = -1;

                if (cssWidth != -1) {
                    if (style.isBorderBox()) {
                        setBorderBoxWidth(c, cssWidth);
                    } else {
                        setContentWidth(cssWidth);
                    }
                } else if (getStyle().isAbsolute() || getStyle().isFixed()) {
                    pinnedContentWidth = calcPinnedContentWidth(c);
                    if (pinnedContentWidth != -1) {
                        setContentWidth(pinnedContentWidth);
                    }
                }

                int cssHeight = getCSSHeight(c);
                if (cssHeight != -1) {
                    if (style.isBorderBox()) {
                        setBorderBoxHeight(c, cssHeight);
                    } else {
                        setHeight(cssHeight);
                    }
                }

                ReplacedElement re = getReplacedElement();

                if (re != null) {

                } else if (cssWidth == -1 && pinnedContentWidth == -1 &&
                        style.isCanBeShrunkToFit()) {
                    setNeedShrinkToFitCalculatation(true);
                }

                if (! isReplaced()) {
                    applyCSSMinMaxWidth(c);
                }
            }

            setDimensionsCalculated(true);
        }
    }

    private void calcClearance(LayoutContext c) {
        if (getStyle().isCleared() && ! getStyle().isFloated()) {
            c.translate(0, -getY());
            c.getBlockFormattingContext().clear(c, this);
            c.translate(0, getY());
            calcCanvasLocation();
        }
    }

    private void calcExtraPageClearance(LayoutContext c) {
        if (c.isPageBreaksAllowed() &&
                c.getExtraSpaceTop() > 0 && (getStyle().isSpecifiedAsBlock() || getStyle().isListItem())) {
            PageBox first = c.getRootLayer().getFirstPage(c, this);
            if (first != null && first.getTop() + c.getExtraSpaceTop() > getAbsY()) {
                int diff = first.getTop() + c.getExtraSpaceTop() - getAbsY();
                setY(getY() + diff);
                c.translate(0, diff);
                calcCanvasLocation();
            }
        }
    }

    protected void addBoxID(LayoutContext c) {
        if (! isAnonymous()) {
            String name = c.getNamespaceHandler().getAnchorName(getElement());
            if (name != null) {
                c.addBoxId(name, this);
            }
            String id = c.getNamespaceHandler().getID(getElement());
            if (id != null) {
                c.addBoxId(id, this);
            }
        }
    }

    public void layout(LayoutContext c) {
        layout(c, 0);
    }

    public void layout(LayoutContext c, int contentStart) {
        CalculatedStyle style = getStyle();

<<<<<<< HEAD
        if (isRoot()) {
            pushedLayer = true;
            c.pushLayer(this);

            if (c.isPrint()) {
            	if (!style.isIdent(CSSName.PAGE, IdentValue.AUTO)) {
            		c.setPageName(style.getStringProperty(CSSName.PAGE));
            	}
            	c.getRootLayer().addPage(c);
            }
        } else if (style.requiresLayer() && this.getLayer() == null) {
            pushedLayer = true;
            c.pushLayer(this);
        } else if (style.requiresLayer()) {
            // FIXME: HACK. Some boxes can be layed out many times (to satisfy page constraints for example).
            // If this happens we just mark our old layer for deletion and create a new layer.
            // Not sure this is right, but doesn't break any correct tests.
            boolean isIsolated = getLayer().isIsolated();
            getLayer().setForDeletion(true);

            pushedLayer = true;
            if (isIsolated) {
                c.pushLayerIsolated(this);
            } else {
                c.pushLayer(this);
            }
        }
=======
        boolean pushedLayer = checkPushLayer(c, style);
>>>>>>> 31c4f475

        calcClearance(c);

        checkPushBfc(c);

        addBoxID(c);

        if (c.isPrint() && getStyle().isIdent(CSSName.FS_PAGE_SEQUENCE, IdentValue.START)) {
            c.getRootLayer().addPageSequence(this);
        }

        createReplaced(c);
        calcDimensions(c);
        calcShrinkToFitWidthIfNeeded(c);
        collapseMargins(c);

        calcExtraPageClearance(c);

        if (c.isPrint()) {
            PageBox firstPage = c.getRootLayer().getFirstPage(c, this);
            if (firstPage != null && firstPage.getTop() == getAbsY() - getPageClearance()) {
                resetTopMargin(c);
            }
        }

        BorderPropertySet border = getBorder(c);
        RectPropertySet margin = getMargin(c);
        RectPropertySet padding = getPadding(c);

        // save height in case fixed height
        int originalHeight = getHeight();

        if (! isReplaced()) {
            setHeight(0);
        }

        boolean didSetMarkerData = false;
        if (getStyle().isListItem()) {
            createMarkerData(c);
            c.setCurrentMarkerData(getMarkerData());
            didSetMarkerData = true;
        }

        // do children's layout
        int tx = (int) margin.left() + (int) border.left() + (int) padding.left();
        int ty = (int) margin.top() + (int) border.top() + (int) padding.top();
        setTx(tx);
        setTy(ty);
        c.translate(getTx(), getTy());
        if (! isReplaced()) {
            layoutChildren(c, contentStart);
        } else {
            setState(Box.DONE);
        }
        c.translate(-getTx(), -getTy());

        setChildrenHeight(getHeight());

        if (! isReplaced()) {
            if (! isAutoHeight()) {
                int delta = originalHeight - getHeight();
                if (delta > 0 || isAllowHeightToShrink()) {
                    setHeight(originalHeight);
                }
            }

            applyCSSMinMaxHeight(c);
        }

        if (isRoot() || getStyle().establishesBFC()) {
            if (getStyle().isAutoHeight()) {
                int delta =
                        c.getBlockFormattingContext().getFloatManager().getClearDelta(
                                c, getTy() + getHeight());
                if (delta > 0) {
                    setHeight(getHeight() + delta);
                    setChildrenHeight(getChildrenHeight() + delta);
                }
            }
        }

        if (didSetMarkerData) {
            c.setCurrentMarkerData(null);
        }

        calcLayoutHeight(c, border, margin, padding);

        checkPopBfc(c);

        if (pushedLayer) {
            c.popLayer();
        }
    }

    protected boolean checkPushLayer(LayoutContext c, CalculatedStyle style) {
        if (isRoot()) {
            c.pushLayer(this);

            if (c.isPrint()) {
                if (!style.isIdent(CSSName.PAGE, IdentValue.AUTO)) {
                    c.setPageName(style.getStringProperty(CSSName.PAGE));
                }
                c.getRootLayer().addPage(c);
            }

            return true;
        } else if (style.requiresLayer() && this.getLayer() == null) {
            c.pushLayer(this);
            return true;
        } else if (style.requiresLayer()) {
            // FIXME: HACK. Some boxes can be layed out many times (to satisfy page constraints for example).
            // If this happens we just mark our old layer for deletion and create a new layer.
            // Not sure this is right, but doesn't break any correct tests.
            //
            // NOTE: This only happens if someone has called layout multiple times
            // without calling reset beforehand.
            this.getLayer().setForDeletion(true);
            c.pushLayer(this);
            return true;
        }

        return false;
    }

    /**
     * Checks if this box established a block formatting context and if so
     * removes the last bfc from the stack.
     * See also {@link #checkPushBfc(LayoutContext)}
     */
    protected void checkPopBfc(LayoutContext c) {
        if (isRoot() || getStyle().establishesBFC()) {
            c.popBFC();
        }
    }

    /**
     * Checks if this box establishes a block formatting context and if
     * so creates one and pushes it to the stack of bfcs.
     * See also {@link #checkPopBfc(LayoutContext)}
     */
    protected void checkPushBfc(LayoutContext c) {
        if (isRoot() || getStyle().establishesBFC() || isMarginAreaRoot()) {
            BlockFormattingContext bfc = new BlockFormattingContext(this, c);
            c.pushBFC(bfc);
        }
    }

    protected boolean isAllowHeightToShrink() {
        return true;
    }

    protected int getPageClearance() {
        return 0;
    }

    /**
     * Oh oh! Up to this method height is used to track content height. After this method it is used
     * to track total layout height! 
     */
    protected void calcLayoutHeight(
            LayoutContext c, BorderPropertySet border,
            RectPropertySet margin, RectPropertySet padding) {
        setHeight(getHeight() + ((int) margin.top() + (int) border.top() + (int) padding.top() +
                (int) padding.bottom() + (int) border.bottom() + (int) margin.bottom()));
        setChildrenHeight(getChildrenHeight() + ((int) margin.top() + (int) border.top() + (int) padding.top() +
                (int) padding.bottom() + (int) border.bottom() + (int) margin.bottom()));
    }


    private void calcShrinkToFitWidthIfNeeded(LayoutContext c) {
        if (isNeedShrinkToFitCalculatation()) {
            setContentWidth(calcShrinkToFitWidth(c) - getLeftMBP() - getRightMBP());
            applyCSSMinMaxWidth(c);
            setNeedShrinkToFitCalculatation(false);
        }
    }

    private void applyCSSMinMaxWidth(CssContext c) {
        int w = getStyle().isBorderBox() ? getBorderBoxWidth(c) : getContentWidth();
        
        if (! getStyle().isMaxWidthNone()) {
            int cssMaxWidth = getCSSMaxWidth(c);
            if (w > cssMaxWidth) {
                if (getStyle().isBorderBox()) {
                    setBorderBoxWidth(c, cssMaxWidth);
                } else {
                    setContentWidth(cssMaxWidth);
                }
            }
        }
        
        int cssMinWidth = getCSSMinWidth(c);
        if (cssMinWidth > 0 && w < cssMinWidth) {
            if (getStyle().isBorderBox()) {
                setBorderBoxWidth(c, cssMinWidth);
            } else {
                setContentWidth(cssMinWidth);
            }
        }
    }

    private void applyCSSMinMaxHeight(CssContext c) {
        int currentHeight = getStyle().isBorderBox() ? getBorderBoxHeight(c) : getHeight();
        
        if (! getStyle().isMaxHeightNone()) {
            int cssMaxHeight = getCSSMaxHeight(c);
            if (currentHeight > cssMaxHeight) {
                if (getStyle().isBorderBox()) {
                    setBorderBoxHeight(c, cssMaxHeight);
                } else {
                    setHeight(cssMaxHeight);
                }
            }
        }
        
        int cssMinHeight = getCSSMinHeight(c);
        if (cssMinHeight > 0 && currentHeight < cssMinHeight) {
            if (getStyle().isBorderBox()) {
                setBorderBoxHeight(c, cssMinHeight);
            } else {
                setHeight(cssMinHeight);
            }
        }
    }

    public void ensureChildren(LayoutContext c) {
        if (getChildrenContentType() == ContentType.UNKNOWN) {
            BoxBuilder.createChildren(c, this);
        }
    }

    protected void layoutChildren(LayoutContext c, int contentStart) {
        setState(Box.CHILDREN_FLUX);
        ensureChildren(c);

        if (getFirstLetterStyle() != null) {
            c.setFirstLettersTracker(
                c.getFirstLettersTracker().withStyle(getFirstLetterStyle()));
        }
        if (getFirstLineStyle() != null) {
            c.setFirstLinesTracker(
                c.getFirstLinesTracker().withStyle(getFirstLineStyle()));
        }

        switch (getChildrenContentType()) {
            case INLINE:
                layoutInlineChildren(c, contentStart, calcInitialBreakAtLine(c), true);
                break;
            case BLOCK:
                BlockBoxing.layoutContent(c, this, contentStart);
                break;
            case UNKNOWN:
                // FALL-THRU - Can not happen due to ensureChildren call above.
            case EMPTY:
                // FALL-THRU
            default:
                break;
        }

        if (getFirstLetterStyle() != null) {
            c.setFirstLettersTracker(
                c.getFirstLettersTracker().withOutLast());
        }
        if (getFirstLineStyle() != null) {
            c.setFirstLinesTracker(
                c.getFirstLinesTracker().withOutLast());
        }

        setState(Box.DONE);
    }

    protected void layoutInlineChildren(
            LayoutContext c, int contentStart, int breakAtLine, boolean tryAgain) {
        InlineBoxing.layoutContent(c, this, contentStart, breakAtLine);

        if (c.isPrint() && c.isPageBreaksAllowed() && getChildCount() > 1) {
            satisfyWidowsAndOrphans(c, contentStart, tryAgain);
        }

        if (tryAgain && (getStyle().isTextJustify())) {
            justifyText(c);
        }
    }

    private void justifyText(LayoutContext c) {
        for (Iterator<Box> i = getChildIterator(); i.hasNext(); ) {
            LineBox line = (LineBox)i.next();
            line.justify(c);
        }
    }

    /**
     * TERMINOLOGY:
     * Orphans refers to the number of lines of content in this
     * box before the first page break.
     * Widows refers to the number of lines of content on the last page.
     * <br><br>
     * METHOD AIM:
     * This method aims (but can not guarantee) to satisfy the <code>orphans</code> and
     * <code>widows</code> CSS properties. Each of these provide a number
     * specifying a minimum number of content lines.
     * <br><br>
     * HOW:
     * By inserting page breaks, either before this box or between certain
     * lines in this box.
     * <br><br>
     * PREREQUISITES:
     * That the content of this box is <code>CONTENT_INLINE</code> and layout has
     * been done on this box. This means that the children of this box will consist
     * entirely of LineBox objects.
     */
    private void satisfyWidowsAndOrphans(LayoutContext c, int contentStart, boolean tryAgain) {
        int orphans = (int) getStyle().asFloat(CSSName.ORPHANS);
        int widows = (int) getStyle().asFloat(CSSName.WIDOWS);

        if (orphans == 0 && widows == 0) {
            return;
        }

        LineBox firstLineBox = (LineBox)getChild(0);
        PageBox firstPage = c.getRootLayer().getFirstPage(c, firstLineBox);

        if (firstPage == null) {
            return;
        }

        int noContentLBs = 0;
        int i = 0;
        int cCount = getChildCount();

        // First count the number of lines on the first page.
        while (i < cCount) {
            LineBox lB = (LineBox)getChild(i);

            if (lB.getAbsY() >= firstPage.getBottom(c)) {
                break;
            }

            if (! lB.isContainsContent()) {
                noContentLBs++;
            }

            i++;
        }

        // Check if all lines are on the one page.
        if (i != cCount) {

            if (i - noContentLBs < orphans) {
                // We don't have enough lines on first page.
                setNeedPageClear(true);
            } else {
                // We have to check the last page for widows.
                LineBox lastLineBox = (LineBox)getChild(cCount-1);
                PageBox lastPage = c.getRootLayer().getFirstPage(c, lastLineBox.getAbsY());

                noContentLBs = 0;
                i = cCount - 1;
                int lastPageLineCount = 0;

                // Going backwards, count lines on the last page.
                while (i >= 0) {
                    LineBox lB = (LineBox) getChild(i);

                    if (lB.getAbsY() < lastPage.getTop()) {
                        break;
                    }

                    if (! lB.isContainsContent()) {
                        noContentLBs++;
                    }

                    i--;
                    lastPageLineCount++;
                }

                lastPageLineCount -= noContentLBs;

                if (lastPageLineCount < widows) {
                    // We don't have enough lines on last page.

                    if (cCount - 1 - widows < orphans) {
                        // If adding a page break to satisfy widows property would
                        // break orphans constraint insert a page break at start.
                        setNeedPageClear(true);
                    } else if (tryAgain) {
                        // Else, if we are allowed, lay out our line boxes with
                        // a page break inserted after breakAtLine.
                        int breakAtLine = cCount - 1 - widows;

                        resetChildren(c);
                        removeAllChildren();

                        layoutInlineChildren(c, contentStart, breakAtLine, false);
                    }
                }
            }
        }
    }

    /**
     * See {@link ContentType}
     */
    public ContentType getChildrenContentType() {
        return _childrenContentType;
    }

    /**
     * See {@link ContentType}
     */
    public void setChildrenContentType(ContentType contentType) {
        _childrenContentType = contentType;
    }

    /**
     * See {@link #setInlineContent(List)}
     */
    public List<Styleable> getInlineContent() {
        return _inlineContent;
    }

    /**
     * Inline content is created by the box builder.
     * It is important to note that the inline content here is stored in
     * the pre-layout state. Ie. It has not been flowed out into
     * {@link LineBox} and {@link InlineLayoutBox} objects but is stored
     * as {@link InlineBox} and block boxes that are laid out inline such
     * as inline-block and inline-table.
     * <br><br>
     * During layout inline-content is laid out into lines and so on but
     * the inline content is left untouched so as to be able to run layout
     * multiple times to satisfy constraints.
     * <br><br>
     * This method should be called with {@link #setChildrenContentType(ContentType)} set
     * to {@link ContentType#INLINE} as block boxes can not contain mixed content.
     */
    public void setInlineContent(List<Styleable> inlineContent) {
        _inlineContent = inlineContent;

        if (inlineContent != null) {
            for (Styleable child : inlineContent) {
                if (child instanceof Box) {
                    ((Box) child).setContainingBlock(this);
                }
            }
        }
    }

    protected boolean isSkipWhenCollapsingMargins() {
        return false;
    }

    protected boolean isMayCollapseMarginsWithChildren() {
        return (! isRoot()) && getStyle().isMayCollapseMarginsWithChildren();
    }

    // This will require a rethink if we ever truly layout incrementally
    // Should only ever collapse top margin and pick up collapsable
    // bottom margins by looking back up the tree.
    protected void collapseMargins(LayoutContext c) {
        if (! isTopMarginCalculated() || ! isBottomMarginCalculated()) {
            recalcMargin(c);
            RectPropertySet margin = getMargin(c);

            if (! isTopMarginCalculated() && ! isBottomMarginCalculated() && isVerticalMarginsAdjoin(c)) {
                MarginCollapseResult collapsedMargin =
                        _pendingCollapseCalculation != null ?
                                _pendingCollapseCalculation : new MarginCollapseResult();
                collapseEmptySubtreeMargins(c, collapsedMargin);
                setCollapsedBottomMargin(c, margin, collapsedMargin);
            } else {
                if (! isTopMarginCalculated()) {
                    MarginCollapseResult collapsedMargin =
                            _pendingCollapseCalculation != null ?
                                    _pendingCollapseCalculation : new MarginCollapseResult();

                    collapseTopMargin(c, true, collapsedMargin);
                    if ((int) margin.top() != collapsedMargin.getMargin()) {
                        setMarginTop(c, collapsedMargin.getMargin());
                    }
                }

                if (! isBottomMarginCalculated()) {
                    MarginCollapseResult collapsedMargin = new MarginCollapseResult();
                    collapseBottomMargin(c, true, collapsedMargin);

                    setCollapsedBottomMargin(c, margin, collapsedMargin);
                }
            }
        }
    }

    private void setCollapsedBottomMargin(LayoutContext c, RectPropertySet margin, MarginCollapseResult collapsedMargin) {
        BlockBox next = null;
        if (! isInline()) {
            next = getNextCollapsableSibling(collapsedMargin);
        }
        if (! (next == null || next instanceof AnonymousBlockBox) &&
                collapsedMargin.hasMargin()) {
            next._pendingCollapseCalculation = collapsedMargin;
            setMarginBottom(c, 0);
        } else if ((int) margin.bottom() != collapsedMargin.getMargin()) {
            setMarginBottom(c, collapsedMargin.getMargin());
        }
    }

    protected BlockBox getNextCollapsableSibling(MarginCollapseResult collapsedMargin) {
        BlockBox next = (BlockBox) getNextSibling();
        while (next != null) {
            if (next instanceof AnonymousBlockBox) {
                ((AnonymousBlockBox) next).provideSiblingMarginToFloats(
                        collapsedMargin.getMargin());
            }
            if (! next.isSkipWhenCollapsingMargins()) {
                break;
            } else {
                next = (BlockBox) next.getNextSibling();
            }
        }
        return next;
    }

    private void collapseTopMargin(
            LayoutContext c, boolean calculationRoot, MarginCollapseResult result) {
        if (! isTopMarginCalculated()) {
            if (! isSkipWhenCollapsingMargins()) {
                calcDimensions(c);
                if (c.isPrint() && getStyle().isDynamicAutoWidthApplicable()) {
                    // Force recalculation once box is positioned
                    setDimensionsCalculated(false);
                }
                RectPropertySet margin = getMargin(c);
                result.update((int) margin.top());

                if (! calculationRoot && (int) margin.top() != 0) {
                    setMarginTop(c, 0);
                }

                if (isMayCollapseMarginsWithChildren() && isNoTopPaddingOrBorder(c)) {
                    ensureChildren(c);
                    if (getChildrenContentType() == ContentType.BLOCK) {
                        for (Iterator<Box> i = getChildIterator(); i.hasNext();) {
                            BlockBox child = (BlockBox) i.next();
                            child.collapseTopMargin(c, false, result);

                            if (child.isSkipWhenCollapsingMargins()) {
                                continue;
                            }

                            break;
                        }
                    }
                }
            }

            setTopMarginCalculated(true);
        }
    }

    private void collapseBottomMargin(
            LayoutContext c, boolean calculationRoot, MarginCollapseResult result) {
        if (! isBottomMarginCalculated()) {
            if (! isSkipWhenCollapsingMargins()) {
                calcDimensions(c);
                if (c.isPrint() && getStyle().isDynamicAutoWidthApplicable()) {
                    // Force recalculation once box is positioned
                    setDimensionsCalculated(false);
                }
                RectPropertySet margin = getMargin(c);
                result.update((int) margin.bottom());

                if (! calculationRoot && (int) margin.bottom() != 0) {
                    setMarginBottom(c, 0);
                }

                if (isMayCollapseMarginsWithChildren() &&
                        ! getStyle().isTable() && isNoBottomPaddingOrBorder(c)) {
                    ensureChildren(c);
                    if (getChildrenContentType() == ContentType.BLOCK) {
                        for (int i = getChildCount() - 1; i >= 0; i--) {
                            BlockBox child = (BlockBox) getChild(i);

                            if (child.isSkipWhenCollapsingMargins()) {
                                continue;
                            }

                            child.collapseBottomMargin(c, false, result);

                            break;
                        }
                    }
                }
            }

            setBottomMarginCalculated(true);
        }
    }

    private boolean isNoTopPaddingOrBorder(LayoutContext c) {
        RectPropertySet padding = getPadding(c);
        BorderPropertySet border = getBorder(c);

        return (int) padding.top() == 0 && (int) border.top() == 0;
    }

    private boolean isNoBottomPaddingOrBorder(LayoutContext c) {
        RectPropertySet padding = getPadding(c);
        BorderPropertySet border = getBorder(c);

        return (int) padding.bottom() == 0 && (int) border.bottom() == 0;
    }

    private void collapseEmptySubtreeMargins(LayoutContext c, MarginCollapseResult result) {
        RectPropertySet margin = getMargin(c);
        result.update((int) margin.top());
        result.update((int) margin.bottom());

        setMarginTop(c, 0);
        setTopMarginCalculated(true);
        setMarginBottom(c, 0);
        setBottomMarginCalculated(true);

        ensureChildren(c);
        if (getChildrenContentType() == ContentType.BLOCK) {
            for (Iterator<Box> i = getChildIterator(); i.hasNext();) {
                BlockBox child = (BlockBox) i.next();
                child.collapseEmptySubtreeMargins(c, result);
            }
        }
    }

    private boolean isVerticalMarginsAdjoin(LayoutContext c) {
        CalculatedStyle style = getStyle();

        BorderPropertySet borderWidth = style.getBorder(c);
        RectPropertySet padding = getPadding(c);

        boolean bordersOrPadding =
                (int) borderWidth.top() != 0 || (int) borderWidth.bottom() != 0 ||
                        (int) padding.top() != 0 || (int) padding.bottom() != 0;

        if (bordersOrPadding) {
            return false;
        }

        ensureChildren(c);
        if (getChildrenContentType() == ContentType.INLINE) {
            return false;
        } else if (getChildrenContentType() == ContentType.BLOCK) {
            for (Iterator<Box> i = getChildIterator(); i.hasNext();) {
                BlockBox child = (BlockBox) i.next();
                if (child.isSkipWhenCollapsingMargins() || ! child.isVerticalMarginsAdjoin(c)) {
                    return false;
                }
            }
        }

        return style.asFloat(CSSName.MIN_HEIGHT) == 0 &&
                (isAutoHeight() || style.asFloat(CSSName.HEIGHT) == 0);
    }

    public boolean isTopMarginCalculated() {
        return _topMarginCalculated;
    }

    public void setTopMarginCalculated(boolean topMarginCalculated) {
        _topMarginCalculated = topMarginCalculated;
    }

    public boolean isBottomMarginCalculated() {
        return _bottomMarginCalculated;
    }

    public void setBottomMarginCalculated(boolean bottomMarginCalculated) {
        _bottomMarginCalculated = bottomMarginCalculated;
    }

    protected int getCSSWidth(CssContext c) {
        return getCSSWidth(c, false);
    }

    protected int getCSSWidth(CssContext c, boolean shrinkingToFit) {
        if (! isAnonymous()) {
            if (! getStyle().isAutoWidth()) {
                if (shrinkingToFit && ! getStyle().isAbsoluteWidth()) {
                    return -1;
                } else {
                    int result = (int) getStyle().getFloatPropertyProportionalWidth(
                            CSSName.WIDTH, getContainingBlock().getContentWidth(), c);
                    return result >= 0 ? result : -1;
                }
            }
        }

        return -1;
    }

    protected int getCSSFitToWidth(CssContext c) {
        if (! isAnonymous()) {
            if (! getStyle().isIdent(CSSName.FS_FIT_IMAGES_TO_WIDTH, IdentValue.AUTO))
            {
                int result = (int) getStyle().getFloatPropertyProportionalWidth(
                        CSSName.FS_FIT_IMAGES_TO_WIDTH, getContainingBlock().getContentWidth(), c);
                return result >= 0 ? result : -1;
            }
        }

        return -1;
    }

    protected int getCSSHeight(CssContext c) {
        if (! isAnonymous()) {
            if (! isAutoHeight()) {
                if (getStyle().hasAbsoluteUnit(CSSName.HEIGHT)) {
                    return (int)getStyle().getFloatPropertyProportionalHeight(CSSName.HEIGHT, 0, c);
                } else {
                    return (int)getStyle().getFloatPropertyProportionalHeight(
                            CSSName.HEIGHT,
                            ((BlockBox)getContainingBlock()).getCSSHeight(c),
                            c);
                }
            }
        }

        return -1;
    }

    public boolean isAutoHeight() {
        if (getStyle().isAutoHeight()) {
            return true;
        } else if (getStyle().hasAbsoluteUnit(CSSName.HEIGHT)) {
            return false;
        } else {
            // We have a percentage height, defer to our block parent (if applicable)
            Box cb = getContainingBlock();
            if (cb.isStyled() && (cb instanceof BlockBox)) {
                return ((BlockBox)cb).isAutoHeight();
            } else return !(cb instanceof BlockBox) || !cb.isInitialContainingBlock();
        }
    }

    private int getCSSMinWidth(CssContext c) {
        return getStyle().getMinWidth(c, getContainingBlockWidth());
    }

    private int getCSSMaxWidth(CssContext c) {
        return getStyle().getMaxWidth(c, getContainingBlockWidth());
    }

    private int getCSSMinHeight(CssContext c) {
        return getStyle().getMinHeight(c, getContainingBlockCSSHeight(c));
    }

    private int getCSSMaxHeight(CssContext c) {
        return getStyle().getMaxHeight(c, getContainingBlockCSSHeight(c));
    }

    // Use only when the height of the containing block is required for
    // resolving percentage values.  Does not represent the actual (resolved) height
    // of the containing block.
    private int getContainingBlockCSSHeight(CssContext c) {
        if (! getContainingBlock().isStyled() ||
                getContainingBlock().getStyle().isAutoHeight()) {
            return 0;
        } else {
            if (getContainingBlock().getStyle().hasAbsoluteUnit(CSSName.HEIGHT)) {
                return (int) getContainingBlock().getStyle().getFloatPropertyProportionalTo(
                        CSSName.HEIGHT, 0, c);
            } else {
                return 0;
            }
        }
    }

    private int calcShrinkToFitWidth(LayoutContext c) {
        calcMinMaxWidth(c);

        return Math.min(Math.max(getMinWidth(), getAvailableWidth(c)), getMaxWidth());
    }

    protected int getAvailableWidth(LayoutContext c) {
        if (! getStyle().isAbsolute()) {
            return getContainingBlockWidth();
        } else {
            int left = 0;
            int right = 0;
            if (! getStyle().isIdent(CSSName.LEFT, IdentValue.AUTO)) {
                left =
                        (int) getStyle().getFloatPropertyProportionalTo(CSSName.LEFT,
                                getContainingBlock().getContentWidth(), c);
            }

            if (! getStyle().isIdent(CSSName.RIGHT, IdentValue.AUTO)) {
                right =
                        (int) getStyle().getFloatPropertyProportionalTo(CSSName.RIGHT,
                                getContainingBlock().getContentWidth(), c);
            }

            return getContainingBlock().getPaddingWidth(c) - left - right;
        }
    }

    protected boolean isFixedWidthAdvisoryOnly() {
        return false;
    }


    private void recalcMargin(LayoutContext c) {
        if (isTopMarginCalculated() && isBottomMarginCalculated()) {
            return;
        }

        // Check if we're a potential candidate upfront to avoid expensive
        // getStyleMargin(c, false) call
        FSDerivedValue topMargin = getStyle().valueByName(CSSName.MARGIN_TOP);
        boolean resetTop = topMargin instanceof LengthValue && ! topMargin.hasAbsoluteUnit();

        FSDerivedValue bottomMargin = getStyle().valueByName(CSSName.MARGIN_BOTTOM);
        boolean resetBottom = bottomMargin instanceof LengthValue && ! bottomMargin.hasAbsoluteUnit();

        if (! resetTop && ! resetBottom) {
            return;
        }

        RectPropertySet styleMargin = getStyleMargin(c, false);
        RectPropertySet workingMargin = getMargin(c);

        // A shrink-to-fit calculation may have set incorrect values for
        // percentage margins (as the containing block width
        // hasn't been calculated yet).  Reset top and bottom margins
        // in this case.
        if (! isTopMarginCalculated() &&
                styleMargin.top() != workingMargin.top()) {
            setMarginTop(c, (int) styleMargin.top());
        }

        if (! isBottomMarginCalculated() &&
                styleMargin.bottom() != workingMargin.bottom()) {
            setMarginBottom(c, (int) styleMargin.bottom());
        }
    }

    public void calcMinMaxWidth(LayoutContext c) {
        if (! isMinMaxCalculated()) {
            RectPropertySet margin = getMargin(c);
            BorderPropertySet border = getBorder(c);
            RectPropertySet padding = getPadding(c);

            int width = getCSSWidth(c, true);

            createReplaced(c);
            if (isReplaced() && width == -1) {
                // FIXME: We need to special case this for issue 313.
                width = getContentWidth();
            }
 
            if (width != -1 && !isFixedWidthAdvisoryOnly()) {
                _minWidth = _maxWidth =
                        (int) margin.left() + (int) border.left() + (int) padding.left() +
                                width +
                                (int) margin.right() + (int) border.right() + (int) padding.right();
            } else {
                int cw = -1;
                if (width != -1) {
                    // Set a provisional content width on table cells so
                    // percentage values resolve correctly (but save and reset
                    // the existing value)
                    cw = getContentWidth();
                    setContentWidth(width);
                }

                _minWidth = _maxWidth =
                        (int) margin.left() + (int) border.left() + (int) padding.left() +
                                (int) margin.right() + (int) border.right() + (int) padding.right();

                int minimumMaxWidth = _maxWidth;
                if (width != -1) {
                    minimumMaxWidth += width;
                }

                ensureChildren(c);

                if (getChildrenContentType() == ContentType.BLOCK) {
                    calcMinMaxWidthBlockChildren(c);
                } else if (getChildrenContentType() == ContentType.INLINE) {
                    calcMinMaxWidthInlineChildren(c);
                }

                if (minimumMaxWidth > _maxWidth) {
                    _maxWidth = minimumMaxWidth;
                }

                if (cw != -1) {
                    setContentWidth(cw);
                }
            }

            if (! isReplaced()) {
                calcMinMaxCSSMinMaxWidth(c, margin, border, padding);
            }
            setMinMaxCalculated(true);
        }
    }

    private void calcMinMaxCSSMinMaxWidth(
            LayoutContext c, RectPropertySet margin, BorderPropertySet border,
            RectPropertySet padding) {
        int cssMinWidth = getCSSMinWidth(c);
        if (cssMinWidth > 0) {
            cssMinWidth +=
                    (int) margin.left() + (int) border.left() + (int) padding.left() +
                            (int) margin.right() + (int) border.right() + (int) padding.right();
            if (_minWidth < cssMinWidth) {
                _minWidth = cssMinWidth;
            }
        }
        if (! getStyle().isMaxWidthNone()) {
            int cssMaxWidth = getCSSMaxWidth(c);
            cssMaxWidth +=
                    (int) margin.left() + (int) border.left() + (int) padding.left() +
                            (int) margin.right() + (int) border.right() + (int) padding.right();
            if (_maxWidth > cssMaxWidth) {
                if (cssMaxWidth > _minWidth) {
                    _maxWidth = cssMaxWidth;
                } else {
                    _maxWidth = _minWidth;
                }
            }
        }
    }

    private void calcMinMaxWidthBlockChildren(LayoutContext c) {
        int childMinWidth = 0;
        int childMaxWidth = 0;

        for (Iterator<Box> i = getChildIterator(); i.hasNext();) {
            BlockBox child = (BlockBox) i.next();
            child.calcMinMaxWidth(c);
            if (child.getMinWidth() > childMinWidth) {
                childMinWidth = child.getMinWidth();
            }
            if (child.getMaxWidth() > childMaxWidth) {
                childMaxWidth = child.getMaxWidth();
            }
        }

        _minWidth += childMinWidth;
        _maxWidth += childMaxWidth;
    }

    private void calcMinMaxWidthInlineChildren(LayoutContext c) {
        int textIndent = (int) getStyle().getFloatPropertyProportionalWidth(
                CSSName.TEXT_INDENT, getContentWidth(), c);

        if (getStyle().isListItem() && getStyle().isListMarkerInside()) {
            createMarkerData(c);
            textIndent += getMarkerData().getLayoutWidth();
        }

        int childMinWidth = 0;
        int childMaxWidth = 0;
        int lineWidth = 0;

        InlineBox trimmableIB = null;

        for (Styleable child : _inlineContent) {
            if (child.getStyle().isAbsolute() || child.getStyle().isFixed() || child.getStyle().isRunning()) {
                continue;
            }

            if (child.getStyle().isFloated() || child.getStyle().isInlineBlock() ||
                    child.getStyle().isInlineTable()) {
                if (child.getStyle().isFloated() && child.getStyle().isCleared()) {
                    if (trimmableIB != null) {
                        lineWidth -= trimmableIB.getTrailingSpaceWidth(c);
                    }
                    if (lineWidth > childMaxWidth) {
                        childMaxWidth = lineWidth;
                    }
                    lineWidth = 0;
                }
                trimmableIB = null;
                BlockBox block = (BlockBox) child;
                block.calcMinMaxWidth(c);
                lineWidth += block.getMaxWidth();
                if (block.getMinWidth() > childMinWidth) {
                    childMinWidth = block.getMinWidth();
                }
            } else { /* child.getStyle().isInline() */
                InlineBox iB = (InlineBox) child;
                IdentValue whitespace = iB.getStyle().getWhitespace();

                iB.calcMinMaxWidth(c, getContentWidth(), lineWidth == 0);

                if (whitespace == IdentValue.NOWRAP) {
                    lineWidth += textIndent + iB.getMaxWidth();
                    if (iB.getMinWidth() > childMinWidth) {
                        childMinWidth = iB.getMinWidth();
                    }
                    trimmableIB = iB;
                } else if (whitespace == IdentValue.PRE) {
                    if (trimmableIB != null) {
                        lineWidth -= trimmableIB.getTrailingSpaceWidth(c);
                    }
                    trimmableIB = null;
                    if (lineWidth > childMaxWidth) {
                        childMaxWidth = lineWidth;
                    }
                    lineWidth = textIndent + iB.getFirstLineWidth();
                    if (lineWidth > childMinWidth) {
                        childMinWidth = lineWidth;
                    }
                    lineWidth = iB.getMaxWidth();
                    if (lineWidth > childMinWidth) {
                        childMinWidth = lineWidth;
                    }
                    if (childMinWidth > childMaxWidth) {
                        childMaxWidth = childMinWidth;
                    }
                    lineWidth = 0;
                } else if (whitespace == IdentValue.PRE_WRAP || whitespace == IdentValue.PRE_LINE) {
                    lineWidth += textIndent + iB.getFirstLineWidth();
                    if (trimmableIB != null) {
                        lineWidth -= trimmableIB.getTrailingSpaceWidth(c);
                    }
                    if (lineWidth > childMaxWidth) {
                        childMaxWidth = lineWidth;
                    }

                    if (iB.getMaxWidth() > childMaxWidth) {
                        childMaxWidth = iB.getMaxWidth();
                    }
                    if (iB.getMinWidth() > childMinWidth) {
                        childMinWidth = iB.getMinWidth();
                    }
                    if (whitespace == IdentValue.PRE_LINE) {
                        trimmableIB = iB;
                    } else {
                        trimmableIB = null;
                    }
                    lineWidth = 0;
                } else /* if (whitespace == IdentValue.NORMAL) */ {
                    lineWidth += textIndent + iB.getMaxWidth();
                    if (iB.getMinWidth() > childMinWidth) {
                        childMinWidth = textIndent + iB.getMinWidth();
                    }
                    trimmableIB = iB;
                }

                if (textIndent > 0) {
                    textIndent = 0;
                }
            }
        }

        if (trimmableIB != null) {
            lineWidth -= trimmableIB.getTrailingSpaceWidth(c);
        }
        if (lineWidth > childMaxWidth) {
            childMaxWidth = lineWidth;
        }

        _minWidth += childMinWidth;
        _maxWidth += childMaxWidth;
    }

    public int getMaxWidth() {
        return _maxWidth;
    }

    protected void setMaxWidth(int maxWidth) {
        _maxWidth = maxWidth;
    }

    public int getMinWidth() {
        return _minWidth;
    }

    protected void setMinWidth(int minWidth) {
        _minWidth = minWidth;
    }

    public void styleText(LayoutContext c) {
        styleText(c, getStyle());
    }

    // FIXME Should be expanded into generic restyle facility
    public void styleText(LayoutContext c, CalculatedStyle style) {
        if (getChildrenContentType() == ContentType.INLINE) {
            LinkedList<CalculatedStyle> styles = new LinkedList<>();
            styles.add(style);
            for (Object a_inlineContent : _inlineContent) {
                Styleable child = (Styleable) a_inlineContent;
                if (child instanceof InlineBox) {
                    InlineBox iB = (InlineBox) child;

                    if (iB.isStartsHere()) {
                        CascadedStyle cs = null;
                        if (iB.getElement() != null) {
                            if (iB.getPseudoElementOrClass() == null) {
                                cs = c.getCss().getCascadedStyle(iB.getElement(), false);
                            } else {
                                cs = c.getCss().getPseudoElementStyle(
                                        iB.getElement(), iB.getPseudoElementOrClass());
                            }
                            styles.add(styles.getLast().deriveStyle(cs));
                        } else {
                            styles.add(style.createAnonymousStyle(IdentValue.INLINE));
                        }
                    }

                    iB.setStyle(styles.getLast());
                    iB.applyTextTransform();

                    if (iB.isEndsHere()) {
                        styles.removeLast();
                    }
                }
            }
        }
    }

    @Override
    protected void calcChildPaintingInfo(
            final CssContext c, final PaintingInfo result, final boolean useCache) {
        if (getPersistentBFC() != null) {
            (this).getPersistentBFC().getFloatManager().performFloatOperation(
                    new FloatManager.FloatOperation() {
                        @Override
                        public void operate(Box floater) {
                            PaintingInfo info = floater.calcPaintingInfo(c, useCache);
                            moveIfGreater(
                                    result.getOuterMarginCorner(),
                                    info.getOuterMarginCorner());
                        }
                    });
        }
        super.calcChildPaintingInfo(c, result, useCache);
    }

    public CascadedStyle getFirstLetterStyle() {
        return _firstLetterStyle;
    }

    public void setFirstLetterStyle(CascadedStyle firstLetterStyle) {
        _firstLetterStyle = firstLetterStyle;
    }

    public CascadedStyle getFirstLineStyle() {
        return _firstLineStyle;
    }

    public void setFirstLineStyle(CascadedStyle firstLineStyle) {
        _firstLineStyle = firstLineStyle;
    }

    protected boolean isMinMaxCalculated() {
        return _minMaxCalculated;
    }

    protected void setMinMaxCalculated(boolean minMaxCalculated) {
        _minMaxCalculated = minMaxCalculated;
    }

    protected void setDimensionsCalculated(boolean dimensionsCalculated) {
        _dimensionsCalculated = dimensionsCalculated;
    }

    private boolean isDimensionsCalculated() {
        return _dimensionsCalculated;
    }

    protected void setNeedShrinkToFitCalculatation(boolean needShrinkToFitCalculatation) {
        _needShrinkToFitCalculatation = needShrinkToFitCalculatation;
    }

    private boolean isNeedShrinkToFitCalculatation() {
        return _needShrinkToFitCalculatation;
    }

    public void initStaticPos(LayoutContext c, BlockBox parent, int childOffset) {
        setX(0);
        setY(childOffset);
    }

    public int calcBaseline(LayoutContext c) {
        for (int i = 0; i < getChildCount(); i++) {
            Box b = getChild(i);
            if (b instanceof LineBox) {
                return b.getAbsY() + ((LineBox) b).getBaseline();
            } else {
                if (b instanceof TableRowBox) {
                    return b.getAbsY() + ((TableRowBox) b).getBaseline();
                } else {
                    int result = ((BlockBox) b).calcBaseline(c);
                    if (result != NO_BASELINE) {
                        return result;
                    }
                }
            }
        }

        return NO_BASELINE;
    }

    protected int calcInitialBreakAtLine(LayoutContext c) {
        BreakAtLineContext bContext = c.getBreakAtLineContext();
        if (bContext != null && bContext.getBlock() == this) {
            return bContext.getLine();
        }
        return 0;
    }

    public boolean isCurrentBreakAtLineContext(LayoutContext c) {
        BreakAtLineContext bContext = c.getBreakAtLineContext();
        return bContext != null && bContext.getBlock() == this;
    }

    public BreakAtLineContext calcBreakAtLineContext(LayoutContext c) {
        if (! c.isPrint() || ! getStyle().isKeepWithInline()) {
            return null;
        }

        LineBox breakLine = findLastNthLineBox((int)getStyle().asFloat(CSSName.WIDOWS));
        if (breakLine != null) {
            PageBox linePage = c.getRootLayer().getLastPage(c, breakLine);
            PageBox ourPage = c.getRootLayer().getLastPage(c, this);
            if (linePage != null && ourPage != null && linePage.getPageNo() + 1 == ourPage.getPageNo()) {
                BlockBox breakBox = breakLine.getParent();
                return new BreakAtLineContext(breakBox, breakBox.findOffset(breakLine));
            }
        }

        return null;
    }

    public int calcInlineBaseline(CssContext c) {
        if (isReplaced() && getReplacedElement().hasBaseline()) {
            Rectangle bounds = getContentAreaEdge(getAbsX(), getAbsY(), c);
            return bounds.y + getReplacedElement().getBaseline() - getAbsY();
        } else {
            LineBox lastLine = findLastLineBox();
            if (lastLine == null) {
                return getHeight();
            } else {
                return lastLine.getAbsY() + lastLine.getBaseline() - getAbsY();
            }
        }
    }

    public int findOffset(Box box) {
        int ccount = getChildCount();
        for (int i = 0; i < ccount; i++) {
            if (getChild(i) == box) {
                return i;
            }
        }
        return -1;
    }

    public LineBox findLastNthLineBox(int count) {
        LastLineBoxContext context = new LastLineBoxContext(count);
        findLastLineBox(context);
        return context.line;
    }

    private static class LastLineBoxContext {
        public int current;
        public LineBox line;

        public LastLineBoxContext(int i) {
            this.current = i;
        }
    }

    private void findLastLineBox(LastLineBoxContext context) {
        ContentType type = getChildrenContentType();
        int ccount = getChildCount();
        if (ccount > 0) {
            if (type == ContentType.INLINE) {
                for (int i = ccount - 1; i >= 0; i--) {
                    LineBox child = (LineBox) getChild(i);
                    if (child.getHeight() > 0) {
                        context.line = child;
                        if (--context.current == 0) {
                            return;
                        }
                    }
                }
            } else if (type == ContentType.BLOCK) {
                for (int i = ccount - 1; i >= 0; i--) {
                    ((BlockBox) getChild(i)).findLastLineBox(context);
                    if (context.current == 0) {
                        break;
                    }
                }
            }
        }
    }

    private LineBox findLastLineBox() {
        ContentType type = getChildrenContentType();
        int ccount = getChildCount();
        if (ccount > 0) {
            if (type == ContentType.INLINE) {
                for (int i = ccount - 1; i >= 0; i--) {
                    LineBox result = (LineBox) getChild(i);
                    if (result.getHeight() > 0) {
                        return result;
                    }
                }
            } else if (type == ContentType.BLOCK) {
                for (int i = ccount - 1; i >= 0; i--) {
                    LineBox result = ((BlockBox) getChild(i)).findLastLineBox();
                    if (result != null) {
                        return result;
                    }
                }
            }
        }

        return null;
    }

    private LineBox findFirstLineBox() {
        ContentType type = getChildrenContentType();
        int ccount = getChildCount();
        if (ccount > 0) {
            if (type == ContentType.INLINE) {
                for (int i = 0; i < ccount; i++) {
                    LineBox result = (LineBox) getChild(i);
                    if (result.getHeight() > 0) {
                        return result;
                    }
                }
            } else if (type == ContentType.BLOCK) {
                for (int i = 0; i < ccount; i++) {
                    LineBox result = ((BlockBox) getChild(i)).findFirstLineBox();
                    if (result != null) {
                        return result;
                    }
                }
            }
        }

        return null;
    }

    public boolean isNeedsKeepWithInline(LayoutContext c) {
        if (c.isPrint() && getStyle().isKeepWithInline()) {
            LineBox line = findFirstLineBox();
            if (line != null) {
                PageBox linePage = c.getRootLayer().getFirstPage(c, line);
                PageBox ourPage = c.getRootLayer().getFirstPage(c, this);
                return linePage != null && ourPage != null && linePage.getPageNo() == ourPage.getPageNo()+1;
            }
        }

        return false;
    }

    public boolean isFloated() {
        return _floatedBoxData != null;
    }

    public FloatedBoxData getFloatedBoxData() {
        return _floatedBoxData;
    }

    public void setFloatedBoxData(FloatedBoxData floatedBoxData) {
        _floatedBoxData = floatedBoxData;
    }

    public int getChildrenHeight() {
        return _childrenHeight;
    }

    protected void setChildrenHeight(int childrenHeight) {
        _childrenHeight = childrenHeight;
    }

    public boolean isFromCaptionedTable() {
        return _fromCaptionedTable;
    }

    public void setFromCaptionedTable(boolean fromTable) {
        _fromCaptionedTable = fromTable;
    }

    @Override
    protected boolean isInlineBlock() {
        return isInline();
    }

    public boolean isInMainFlow() {
        Box flowRoot = rootBox();
        return flowRoot.isRoot();
    }

    @Override
    public Box getDocumentParent() {
        Box staticEquivalent = getStaticEquivalent();
        if (staticEquivalent != null) {
            return staticEquivalent;
        } else {
            return getParent();
        }
    }

    public boolean isContainsInlineContent(LayoutContext c) {
        ensureChildren(c);
        switch (getChildrenContentType()) {
            case INLINE:
                return true;
            case EMPTY:
                return false;
            case BLOCK:
                return getChildren().stream().anyMatch(box -> ((BlockBox) box).isContainsInlineContent(c));
            case UNKNOWN:
                // FALL-THRU - Can not happen due to ensureChildren call above.
            default:
                throw new RuntimeException("internal error: no children");
        }
    }

    public boolean checkPageContext(LayoutContext c) {
        if (! getStyle().isIdent(CSSName.PAGE, IdentValue.AUTO)) {
            String pageName = getStyle().getStringProperty(CSSName.PAGE);
            if (!pageName.equals(c.getPageName()) && 
                isInDocumentFlow() &&
                (shouldBeReplaced() || isContainsInlineContent(c))) {
                c.setPendingPageName(pageName);
                return true;
            }
        } else if (c.getPageName() != null && isInDocumentFlow()) {
            c.setPendingPageName(null);
            return true;
        }

        return false;
    }

    public boolean isNeedsClipOnPaint(CssContext c) {
        return ! isReplaced() &&
            getStyle().isIdent(CSSName.OVERFLOW, IdentValue.HIDDEN) &&
            getStyle().isOverflowApplies();
    }


    protected void propagateExtraSpace(
            LayoutContext c,
            ContentLimitContainer parentContainer, ContentLimitContainer currentContainer,
            int extraTop, int extraBottom) {
        int start = currentContainer.getInitialPageNo();
        int end = currentContainer.getLastPageNo();
        int current = start;

        while (current <= end) {
            ContentLimit contentLimit =
                currentContainer.getContentLimit(current);

            if (current != start) {
                int top = contentLimit.getTop();
                if (top != ContentLimit.UNDEFINED) {
                    parentContainer.updateTop(c, top - extraTop);
                }
            }

            if (current != end) {
                int bottom = contentLimit.getBottom();
                if (bottom != ContentLimit.UNDEFINED) {
                    parentContainer.updateBottom(c, bottom + extraBottom);
                }
            }

            current++;
        }
    }

    public static class MarginCollapseResult {
        private int maxPositive;
        private int maxNegative;

        public void update(int value) {
            if (value < 0 && value < maxNegative) {
                maxNegative = value;
            }

            if (value > 0 && value > maxPositive) {
                maxPositive = value;
            }
        }

        public int getMargin() {
            return maxPositive + maxNegative;
        }

        public boolean hasMargin() {
            return maxPositive != 0 || maxNegative != 0;
        }
    }

}<|MERGE_RESOLUTION|>--- conflicted
+++ resolved
@@ -1031,37 +1031,7 @@
     public void layout(LayoutContext c, int contentStart) {
         CalculatedStyle style = getStyle();
 
-<<<<<<< HEAD
-        if (isRoot()) {
-            pushedLayer = true;
-            c.pushLayer(this);
-
-            if (c.isPrint()) {
-            	if (!style.isIdent(CSSName.PAGE, IdentValue.AUTO)) {
-            		c.setPageName(style.getStringProperty(CSSName.PAGE));
-            	}
-            	c.getRootLayer().addPage(c);
-            }
-        } else if (style.requiresLayer() && this.getLayer() == null) {
-            pushedLayer = true;
-            c.pushLayer(this);
-        } else if (style.requiresLayer()) {
-            // FIXME: HACK. Some boxes can be layed out many times (to satisfy page constraints for example).
-            // If this happens we just mark our old layer for deletion and create a new layer.
-            // Not sure this is right, but doesn't break any correct tests.
-            boolean isIsolated = getLayer().isIsolated();
-            getLayer().setForDeletion(true);
-
-            pushedLayer = true;
-            if (isIsolated) {
-                c.pushLayerIsolated(this);
-            } else {
-                c.pushLayer(this);
-            }
-        }
-=======
         boolean pushedLayer = checkPushLayer(c, style);
->>>>>>> 31c4f475
 
         calcClearance(c);
 
